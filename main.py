import os
from datetime import datetime

from landbosse.excelio import XlsxSerialManagerRunner
from landbosse.excelio import XlsxParallelManagerRunner
from landbosse.excelio import XlsxGenerator
from landbosse.excelio import XlsxValidator

# LandBOSSE, small utility functions
from landbosse.excelio import XlsxFileOperations

if __name__ == '__main__':
    # Print start timestamp
    print(f'>>>>>>>> Begin run {datetime.now()} <<<<<<<<<<')

    # The file_ops object handles file names for input and output data.
    file_ops = XlsxFileOperations()

    # If run_parallel is True, an XlsxParallelManagerRunner will calculate the
    # projects in parallel. This takes advantage of multicore architecture
    # available on most hardware.
    #
    # If run_parallel is False, XlsxSerialManagerRunner will calculate projects
    # serially. This is much slower so running in parallel is preferred
    # unless there is a good reason to run serially. One such reason is using a
    # debugger which can slow down when it is being used to debug multiple
    # processes.

<<<<<<< HEAD
    run_parallel = False
    manager_runner = XlsxParallelManagerRunner() if run_parallel else XlsxSerialManagerRunner()

    # The file_ops object handles file names for input and output data.
    file_ops = XlsxFileOperations()
=======
    run_parallel = True
    manager_runner = XlsxParallelManagerRunner(file_ops) if run_parallel else XlsxSerialManagerRunner(file_ops)
>>>>>>> 82518ee3

    # project_xlsx is the absolute path of the project_list.xlsx
    projects_xlsx = os.path.join(file_ops.landbosse_input_dir(), 'project_list.xlsx')

    # final_result aggregates all the results from all the projects.
    final_result = manager_runner.run_from_project_list_xlsx(projects_xlsx)

    # Write the extended_project_list, which has all the parametric values.
    extended_project_list_path = os.path.join(file_ops.extended_project_list_path(), 'extended_project_list.xlsx')
    extended_project_list = final_result['extended_project_list']
    extended_project_list.to_excel(extended_project_list_path, index=False)

    # Switch to either validation or non validation producing code.
    input_path, output_path, validation_enabled = file_ops.get_input_output_paths_from_argv_or_env()

    # Run validation or not depending on whether validation was enabled.
    if validation_enabled:
        print('Running validation.')

        # Creates file path for output file from prior LandBOSSE run that will be used to check latest run
        # Generated based on input_path from command line when --validate option is specified
        # (validation output file must be in inputs folder and must be called 'landbosse-output-validation.xlsx')
        expected_validation_data_path = os.path.join(input_path, 'landbosse-expected-validation-data.xlsx')
        validation_result_path = os.path.join(file_ops.landbosse_output_dir(), 'landbosse-validation-result.xlsx')

        validator = XlsxValidator()
        validation_was_successful = validator.compare_expected_to_actual(
            expected_xlsx=expected_validation_data_path,
            actual_module_type_operation_list=final_result['module_type_operation_list'],
            validation_output_xlsx=validation_result_path
        )
        if validation_was_successful:
            print('Validation passed.')
        else:
            print('Validation failed. See mismatched data above.')

    # XlsxGenerator has a context manager that writes each individual
    # worksheet to the output .xlsx. Also, copy file input structure.
    print('Writing final output folder')
    with XlsxGenerator('landbosse-output', file_ops) as xlsx:
        xlsx.tab_costs_by_module_type_operation(rows=final_result['module_type_operation_list'])
        xlsx.tab_details(rows=final_result['details_list'])
    file_ops.copy_input_data()

    # Print end timestamp
    print(f'>>>>>>>> End run {datetime.now()} <<<<<<<<<<')<|MERGE_RESOLUTION|>--- conflicted
+++ resolved
@@ -26,16 +26,8 @@
     # debugger which can slow down when it is being used to debug multiple
     # processes.
 
-<<<<<<< HEAD
-    run_parallel = False
-    manager_runner = XlsxParallelManagerRunner() if run_parallel else XlsxSerialManagerRunner()
-
-    # The file_ops object handles file names for input and output data.
-    file_ops = XlsxFileOperations()
-=======
     run_parallel = True
     manager_runner = XlsxParallelManagerRunner(file_ops) if run_parallel else XlsxSerialManagerRunner(file_ops)
->>>>>>> 82518ee3
 
     # project_xlsx is the absolute path of the project_list.xlsx
     projects_xlsx = os.path.join(file_ops.landbosse_input_dir(), 'project_list.xlsx')
