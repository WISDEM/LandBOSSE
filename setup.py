--- conflicted
+++ resolved
@@ -21,15 +21,11 @@
     #packages=['landbosse'],
     packages=setuptools.find_packages(PACKAGE_PATH, "test"),
     install_requires=[
-        'pandas==0.25.2',
+        'pandas',
         'numpy',
         'scipy',
         'xlsxwriter',
-<<<<<<< HEAD
         'openpyxl',
-=======
-        'xlrd==1.2.0',
->>>>>>> b98ceeff
         'pytest'
     ],
     command_options={
