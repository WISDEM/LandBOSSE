--- conflicted
+++ resolved
@@ -1,10 +1,9 @@
 import pandas as pd
 import numpy as np
-<<<<<<< HEAD
+
 from sympy import Point
 from sympy import Polygon
-=======
->>>>>>> 3e22372c
+
 from math import ceil
 
 from .CostModule import CostModule
@@ -681,12 +680,8 @@
             setup_time = max(crane['Setup time hr'])
             breakdown_time = max(crane['Breakdown time hr'])
             crew_type = crane.loc[0, 'Crew type ID'] # For every crane/boom combo the crew is the same, so we can just take first crew.
-<<<<<<< HEAD
-            p1, p2, p3, p4, p5 = map(Point, [(0, 0), (0, max(y)), (min(x), max(y)), (max(x), min(y)), (max(x), 0)])
-            polygon = Polygon(p1, p2, p3, p4, p5)
-=======
+
             polygon = [Point(0, 0), Point(0, max(y)), Point(min(x), max(y)), Point(max(x), min(y)), Point(max(x), 0)]
->>>>>>> 3e22372c
             df = pd.DataFrame([[equipment_name,
                                 equipment_id,
                                 crane_name,
@@ -769,11 +764,9 @@
                     point = Point(component_only['Mass tonne'] / 2, (component_only['Section height m'] + component_only['Offload hook height m']))
                 else:
                     point = Point(component_only['Mass tonne'], (component_only['Lift height m'] + component_only['Offload hook height m']))
-<<<<<<< HEAD
-                crane['Lift boolean {component}'.format(component=component)] = polygon.encloses_point(point)
-=======
+
                 crane['Lift boolean {component}'.format(component=component)] = point_in_polygon(point, polygon)
->>>>>>> 3e22372c
+
 
             # Transform the "Lift boolean" indexes in the series to a list of booleans
             # that signify if the crane can lift a component.
