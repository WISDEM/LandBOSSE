import math
import traceback
import pytest
import traceback

class ManagementCost:
    """
    This class models management costs of a wind plant. Its inputs are
    configured with a dictionary with the key value pairs being the
    inputs into the model.

    See the input_output documentation below for a description of the key
    names for this inputs values dictionary.

    The INPUT keys are the following:

    project_value_usd
        (float) Sum of all other BOS costs (e.g., roads, foundations, erection)

    foundation_cost_usd
        (float) Foundation costs for the project

    construct_duration
        (float) Project duration (in months)

    num_hwy_permits
        (int) Number of highway permits needed for the project

    markup_constants
        (dict) Markup and contingency costs that can be set by user
        (see the markup_contingency method for key names to use in this dictionary)

    num_turbines
        (int) Number of turbines for project

    project_size_megawatts
        (float) Total power output of project in megawatts

    hub_height_meters
        (float) Hub height for all turbines in meters

    project_size_megawatts

        (float) Total power output of project in megawatts

    num_access_roads
        (int) Number of access roads into project site

    site_facility_building_area_df
        (pd.DataFrame) Building areas dataframe. This should be loaded
        from a .csv file on the filesystem.

    The OUTPUT keys are the following

    insurance
        (float) The cost of insurance for the project. USD. Eqn. 3.4.1

    construction_permitting
        (float) The cost of the construction permitting. USD.

    project_management
        (float) The cost of the project management. USD.

    bonding
        (float) The cost of binding for the project. USD.

    engineering_usd
        (float) Site-specific engineering costs for foundations and collection. USD.

    site_security_usd
        (float) estimate cost of site security. USD.

    site_facility
        (float) Site facility costs. USD.

    markup_contingency
        (float) Markup contingency costs. USD.

    total_cost
        (float) Total cost of everything else
    """

    def __init__(self, input_dict, output_dict, project_name):
        """
        This method runs all cost calculations in the model based on the
        inputs key value pairs in the dictionary that is the only
        argument.

        Parameters
        ----------
        input_dict : dict
            Dictionary with the inputs key / value pairs

        output_dict : dict
            Dictionary with output key / value pairs.
        """
        self.validate_inputs(input_dict)
        self.input_dict = input_dict
        self.output_dict = output_dict
        self.project_name = project_name

    def validate_inputs(self, input_dict):
        """
        This method checks a dictionary to make sure it has keys for all
        necessary values needed for calculations in an instance of this
        class. It is made to validate input_dict dictionaries.

        Returns
        -------
        None
            This method returns nothing if the validation passes. If it does
            not pass an exception is raised.

        Raises
        ------
        ValueError
            If one of the keys is missing, this method raises a ValueError
        """
        required_keys = {
            'project_value_usd',
            'foundation_cost_usd',
            'construct_duration',
            'num_hwy_permits',
            'num_turbines',
            'project_size_megawatts',
            'hub_height_meters',
            'num_access_roads',
            'markup_contingency',
            'markup_warranty_management',
            'markup_sales_and_use_tax',
            'markup_overhead',
            'markup_profit_margin',
            'site_facility_building_area_df'
        }
        found_keys = set(input_dict.keys())
        if len(required_keys - found_keys) > 0:
            err_msg = '{}: did not find all required keys in inputs dictionary. Missing keys are {}'
            raise ValueError(err_msg.format(type(self).__name__, required_keys - found_keys))

    def insurance(self):
        """
        Calculate insurance costs based on project value, builder size, and project size;
        equation based on empirical data from industry.

        Eqn. 3.4.1

        Includes:

        Builder's risk

        General liability

        Umbrella policy

        Professional liability

        It uses only the self.project_value attribute in calculations.

        :math:`C_I = 0.0056 * V_p`

        Returns
        -------
        float
            Insurance costs in USD
        """
        insurance_cost = 0.0056 * self.input_dict['project_value_usd']
        return insurance_cost

    def construction_permitting(self):
        """
        Calculate construction permitting costs based empirical data from industry.
        Includes building and highway permits

        Returns
        -------
        float
            Construction permitting cost in USD
        """
        building_permits = 0.02 * self.input_dict['foundation_cost_usd']
        highway_permits = 20000 * self.input_dict['num_hwy_permits']
        construction_permitting_cost = building_permits + highway_permits
        return construction_permitting_cost

    def bonding(self):
        """
        Calculate bonding costs based on project size; equation based on empirical data from industry.

        Returns
        -------
        float
            Bonding cost in USD
        """
        # Calculate bonding costs based on project size
        performance_bond_cost = 0.01 * self.input_dict['project_value_usd']
        return performance_bond_cost

    def project_management(self):
        """
        Calculate project management costs based on project size; equation based on empirical data from industry.
        Includes:

        Project manager and assistant project manager for site

        Site managers for civil, electrical, and erection

        QA/QC management

        QA/QC inspections for civil, structural, electrical, and mechanical

        Administrative support for the site

        Health and safety supervisors

        Environmental supervisors

        Office equipment & materials

        Site radios, communication, and vehicles

        Management team per diem and travel

        Legal and public relations

        Returns
        -------
        float
            Project management cost
        """
        # Calculate project management costs based on project size and
        # todo: add relationship to site-specific interface with public infrastructure
        if self.input_dict['construct_duration'] < 28:
            project_management_cost = (53.333 * self.input_dict['construct_duration'] ** 2 -
                                       3442 * self.input_dict['construct_duration'] +
                                       209542) * (self.input_dict['construct_duration'] + 2)
        else:
            project_management_cost = (self.input_dict['construct_duration'] + 2) * 155000
        return project_management_cost

    def markup_contingency(self):
        """
        Calculate mark-up and contingency costs based on project value. Includes:

        Markup contingency

        Markup warranty management

        Sales and use tax

        Markup overhead

        Markup profit margin

        Returns
        -------
        float
            Mark up and contingency costs.
        """
        # Calculate mark-up and contingency costs based on project value
        markup_contingency_cost = (self.input_dict['markup_contingency']
                                   + self.input_dict['markup_warranty_management']
                                   + self.input_dict['markup_sales_and_use_tax']
                                   + self.input_dict['markup_overhead']
                                   + self.input_dict['markup_profit_margin']) * self.input_dict['project_value_usd']
        return markup_contingency_cost

    def engineering_foundations_collection_sys(self):
        """
        Calculate site-specific engineering costs for foundations and collection system
        based on empirical data from industry. Includes met masts and power performance.

        Returns
        -------
        float
            site-specific engineering costs
        """
        # development engineering costs for foundations and collection system
        if self.input_dict['project_size_megawatts'] < 200:
            development_engineering_cost = 7188.5 * self.input_dict['num_turbines'] + round(3.4893 * math.log(self.input_dict['num_turbines']) - 7.3049, 0) * 16800 + 165675
        else:
            development_engineering_cost = 7188.5 * self.input_dict['num_turbines'] + round(3.4893 * math.log(self.input_dict['num_turbines']) - 7.3049, 0) * 16800 + 327250

        # engineering costs for met masts
        # TODO: Projects less than 30 MW for met masts
        if 30 <= self.input_dict['project_size_megawatts'] <= 100:
            num_perm_met_mast = 2
            num_temp_met_mast = 2
        elif 100 < self.input_dict['project_size_megawatts'] <= 300:
            num_perm_met_mast = 2
            num_temp_met_mast = 4
        elif self.input_dict['project_size_megawatts'] > 300:
            num_perm_met_mast = round(self.input_dict['project_size_megawatts'] / 100)
            num_temp_met_mast = round(self.input_dict['project_size_megawatts'] / 100) * 2
        else:
            num_perm_met_mast = 1
            num_temp_met_mast = 1

        if self.input_dict['hub_height_meters'] < 90:
            multiplier_perm = 232600
            multiplier_temp = 92600
        else:
            multiplier_perm = 290000
            multiplier_temp = 116800

        met_mast_cost = (num_perm_met_mast * multiplier_perm) + (num_temp_met_mast * multiplier_temp) + 200000

        engineering_cost = development_engineering_cost + met_mast_cost

        return engineering_cost

    def site_facility(self):
        """
        Uses empirical data to estimate cost of site facilities and security, including


        Site facilities:

        Building design and construction

        Drilling and installing a water well, including piping

        Electric power for a water well

        Septic tank and drain field


        Site security:

        Constructing and reinstating the compound

        Constructing and reinstating the batch plant site

        Setting up and removing the site offices for the contractor, turbine supplier, and owner

        Restroom facilities

        Electrical and telephone hook-up

        Monthly office costs

        Signage for project information, safety and directions

        Cattle guards and gates

        Number of access roads



        In main.py, a csv is loaded into a Pandas dataframe. The columns of the
        dataframe must be:

        Size Min (MW)
            Minimum power output for a plant that needs a certain size of
            building.

        Size Max (MW)
            Maximum power output of a plant that need a certain size of
            building.

        Building Area (sq. ft.)
            The area of the building needed to provide O & M support to plants
            with power output between "Size Min (MW)" and "Size Max (MW)".

        Returns
        -------
        float
            Building area in square feet
        """
        df = self.input_dict['site_facility_building_area_df']
        project_size_megawatts = self.input_dict['project_size_megawatts']
        row = df[(df['Size Max (MW)'] > project_size_megawatts) & (df['Size Min (MW)'] <= project_size_megawatts)]
        building_area_sq_ft = float(row['Building area (sq. ft.)'])

        construction_building_cost = building_area_sq_ft * 125 + 176125

        ps = self.input_dict['project_size_megawatts']
        ct = self.input_dict['construct_duration']
        nt = self.input_dict['num_turbines']
        if nt < 30:
            nr = 1
            acs = 30000
        elif nt < 100:
            nr = round(0.05 * nt)
            acs = 240000
        else:
            nr = round(0.05 * nt)
            acs = 390000
        compound_security_cost = 9825 * nr + 29850 * ct + acs + 60 * ps + 62400

        site_facility_cost = construction_building_cost + compound_security_cost
        return site_facility_cost


    def total_management_cost(self):
        """
        Calculates the total cost of returned by the rest of the methods.
        This must be called after all the other methods in the module.

        This method uses the outputs for all the other individual costs as
        set in self.output_dict. It does not call the other methods directly.

        Returns
        -------
        float
            Total management cost as summed from the outputs of all
            other methods.
        """
        total = 0
        total += self.output_dict['insurance_usd']
        total += self.output_dict['construction_permitting_usd']
        total += self.output_dict['bonding_usd']
        total += self.output_dict['project_management_usd']
        total += self.output_dict['markup_contingency_usd']
        total += self.output_dict['engineering_usd']
        total += self.output_dict['site_facility_usd']
        return total

    def outputs_for_detailed_tab(self):
        """
        Creates a list of dictionaries which can be used on their own or
        used to make a dataframe.

        Must be called after self.run_module()

        Returns
        -------
        list(dict)
            A list of dicts, with each dict representing a row of the data.
        """
        management_cost_keys = [
            'insurance_usd',
            'construction_permitting_usd',
            'bonding_usd',
            'project_management_usd',
            'markup_contingency_usd',
            'engineering_usd',
            'site_facility_usd'
        ]

        result = []

        for key in management_cost_keys:
            value = self.output_dict[key]
            row = {
                'project_id_with_serial': self.project_name,
                'module': type(self).__name__,
                'type': 'variable',
                'variable_df_key_col_name': key,
                'unit': 'usd',
                'value': value
            }
            result.append(row)
        return result

    def outputs_for_module_type_operation(self):
        """
        Outputs dictionaries that are rows for the
        costs_by_module_type_operation

        Returns
        -------
        list
            List of dicts, with each dict representing a row for
            the output.
        """
        result = []
        module = type(self).__name__
        turbine_rating_MW = self.input_dict['turbine_rating_MW']
        num_turbines = self.input_dict['num_turbines']
        project_size_kw = num_turbines * turbine_rating_MW * 1000

        result.append({
            'type_of_cost': 'insurance',
            'raw_cost': self.output_dict['insurance_usd']
        })
        result.append({
            'type_of_cost': 'Construction Permitting',
            'raw_cost': self.output_dict['construction_permitting_usd']
        })
        result.append({
            'type_of_cost': 'Project Management',
            'raw_cost': self.output_dict['project_management_usd']
        })
        result.append({
            'type_of_cost': 'Bonding',
            'raw_cost': self.output_dict['bonding_usd']
        })
        result.append({
            'type_of_cost': 'Markup Contingency',
            'raw_cost': self.output_dict['markup_contingency_usd']
        })
        result.append({
            'type_of_cost': 'Engineering Foundation and Collections System (includes met mast)',
            'raw_cost': self.output_dict['engineering_usd']
        })
        result.append({
            'type_of_cost': 'Site Facility',
            'raw_cost': self.output_dict['site_facility_usd']
        })

        for _dict in result:
            _dict['turbine_rating_MW'] = self.input_dict['turbine_rating_MW']
            _dict['num_turbines'] = self.input_dict['num_turbines']
<<<<<<< HEAD
            _dict['rotor_diameter_m'] = self.input_dict['rotor_diameter_m']
            _dict['project_id'] = self.project_name
=======
            _dict['project_id_with_serial'] = self.project_name
>>>>>>> ebc42efe
            _dict['operation_id'] = 'Management'
            _dict['module'] = module
            _dict['raw_cost_total_or_per_turbine'] = 'total'
            _dict['cost_per_turbine'] = _dict['raw_cost'] / num_turbines
            _dict['cost_per_project'] = _dict['raw_cost']
            _dict['usd_per_kw_per_project'] = _dict['raw_cost'] / project_size_kw

        return result

    def run_module(self):
        """
        Runs all the calculation methods in order.

        Parameters
        ----------
        project_name : str
            The name of the project for which this calculation is being done.

        Returns
        -------
        tuple
            First element of tuple contains a 0 or 1. 0 means no errors happened and
            1 means an error happened and the module failed to run. The second element
            depends on the error condition. If the condition is 1, then the second
            element is the error raised that caused the failure. If the condition is
            0 then the second element is 0 as well.
        """
        try:
            self.output_dict['insurance_usd'] = self.insurance()
            self.output_dict['construction_permitting_usd'] = self.construction_permitting()
            self.output_dict['project_management_usd'] = self.project_management()
            self.output_dict['bonding_usd'] = self.bonding()
            self.output_dict['markup_contingency_usd'] = self.markup_contingency()
            self.output_dict['engineering_usd'] = self.engineering_foundations_collection_sys()
            self.output_dict['site_facility_usd'] = self.site_facility()
            self.output_dict['total_management_cost'] = self.total_management_cost()
            self.output_dict['management_cost_csv'] = self.outputs_for_detailed_tab()
            self.output_dict['mangement_module_type_operation'] = self.outputs_for_module_type_operation()
            return 0, 0    # module ran successfully
        except Exception as error:
            traceback.print_exc()
            return 1, error  # module did not run successfully<|MERGE_RESOLUTION|>--- conflicted
+++ resolved
@@ -500,12 +500,8 @@
         for _dict in result:
             _dict['turbine_rating_MW'] = self.input_dict['turbine_rating_MW']
             _dict['num_turbines'] = self.input_dict['num_turbines']
-<<<<<<< HEAD
             _dict['rotor_diameter_m'] = self.input_dict['rotor_diameter_m']
-            _dict['project_id'] = self.project_name
-=======
             _dict['project_id_with_serial'] = self.project_name
->>>>>>> ebc42efe
             _dict['operation_id'] = 'Management'
             _dict['module'] = module
             _dict['raw_cost_total_or_per_turbine'] = 'total'
