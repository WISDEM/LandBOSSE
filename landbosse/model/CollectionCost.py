"""
**CollectionCost.py**
- Created by Matt Shields for Offshore BOS
- Refactored by Parangat Bhaskar for LandBOSSE

NREL - 05/31/2019

This module consists of two classes:

- The first class in this module is the parent class Cable, with a sublass Array that inherits from Cable

- The second class is the ArraySystem class that instantiates the Array class and determines the wind farm layout and calculates total collection system cost
"""

import math
import numpy as np
import traceback
import pandas as pd

from .CostModule import CostModule
from .WeatherDelay import WeatherDelay as WD


class Cable:
    """

    Create an instance of Cable (either array or export)

        Parameters
        ---------
        cable_specs : dict
            Dictionary containing cable specifications
        line_frequency_hz : int
            Additional user inputs

        Returns
        -------
        current_capacity : float
            Cable current rating at 1m burial depth, Amps
        rated_voltage : float
            Cable rated voltage, kV
        ac_resistance : float
            Cable resistance for AC current, Ohms/km
        inductance : float
            Cable inductance, mH/km
        capacitance : float
            Cable capacitance, nF/km
        cost : int
            Cable cost, $US/km
        char_impedance : float
            Characteristic impedance of equivalent cable circuit, Ohms
        power_factor : float
            Power factor of AC current in cable (nondim)
        cable_power : float
            Maximum 3-phase power dissipated in cable, MW

    """

    def __init__(self, cable_specs, addl_specs):
        """
        Parameters
        ----------
        cable_specs : dict
            The input dictionary with key value pairs described in the
            class documentation

        addl_specs : dict
            The output dictionary with key value pairs as found on the
            output documentation.

        """

        self.current_capacity = cable_specs['Current Capacity (A)']
        self.rated_voltage    = cable_specs['Rated Voltage (V)']
        self.ac_resistance    = cable_specs['AC Resistance (Ohms/km)']
        self.inductance       = cable_specs['Inductance (mH/km)']
        self.capacitance      = cable_specs['Capacitance (nF/km)']
        self.cost             = cable_specs['Cost (USD/LF)']
        self.line_frequency_hz   = addl_specs['line_frequency_hz']


        # Calc additional cable specs
        self.calc_char_impedance(self.line_frequency_hz)
        self.calc_power_factor()
        self.calc_cable_power()

    def calc_char_impedance(self, line_frequency_hz):
        """
        Calculate characteristic impedance of cable, Ohms

        Parameters
        ----------
        line_frequency_hz : int
            Frequency of AC current, Hz
        """
        conductance = 1 / self.ac_resistance

        num = complex(self.ac_resistance, 2 * math.pi * line_frequency_hz * self.inductance)
        den = complex(conductance, 2 * math.pi * line_frequency_hz * self.capacitance)
        self.char_impedance = np.sqrt(num / den)

    def calc_power_factor(self):
        """
        Calculate power factor
        """

        phase_angle = math.atan(np.imag(self.char_impedance) /
                                np.real(self.char_impedance))
        self.power_factor = math.cos(phase_angle)

    def calc_cable_power(self):
        """
        Calculate maximum power transfer through 3-phase cable, MW
        """

        # TODO: Verify eqn is correct
        self.cable_power = (np.sqrt(3) * self.rated_voltage * self.current_capacity * self.power_factor / 1000)


class Array(Cable):
    """Array cable base class"""

    def __init__(self, cable_specs, addl_inputs):
        """
        Creates an instance of Array cable.
        (May be multiple instances of different capacity cables in a string)

        Parameters
        ----------
        cable_specs : dict
            Dictionary containing following cable specifications:

            - turbine_rating_MW

            - upstream_turb

            - turbine_spacing_rotor_diameters

            - rotor_diameter_m

        addl_inputs : dict

            - Any additional user inputs

        Returns
        -------
        self.max_turb_per_cable : float
            Maximum number of turbines (at turbine_rating_MW) an individual cable
            can support
        self.num_turb_per_cable : float
            Number of turbines each cable in a string actually supports.
        self.turb_sequence : float
            Ordering of cable in string, starting with smallest cable at 0
        self.downstream_connection : int
            Additional cable length requried to connect between different sized
            cables (for first cable in string only)
        self.array_cable_len : float
            Length of individual cable in a string, km
        """

        super().__init__(cable_specs, addl_inputs)
        self.line_frequency_hz = addl_inputs['line_frequency_hz']
        self.calc_max_turb_per_cable(addl_inputs)
        self.calc_num_turb_per_cable(addl_inputs)
        self.calc_array_cable_len(addl_inputs)

    def calc_max_turb_per_cable(self, addl_inputs):
        """
        Calculate the number of turbines that each cable can support

        Parameters
        ----------
        turbine_rating_MW : int
            Nameplate capacity of individual turbines
        """

        turbine_rating_MW = addl_inputs['turbine_rating_MW']

        self.max_turb_per_cable = np.floor(self.cable_power / turbine_rating_MW)

    def calc_num_turb_per_cable(self, addl_inputs):
        """
        Calculates actual number of turbines per cable, accounting for upstream
        turbines.

        Parameters
        ----------
        upstream_turb : int
            Number of turbines on upstream cables in string
        """

        upstream_turb = addl_inputs['upstream_turb']
        self.turb_sequence = addl_inputs['turb_sequence']

        self.num_turb_per_cable = self.max_turb_per_cable - upstream_turb

        if upstream_turb == 0:
            self.downstream_connection = -1
        else:
            self.downstream_connection = 0

    def calc_array_cable_len(self, addl_inputs):
        """
        Calculate array cable length per string, km

        Parameters
        ----------
        turbine_spacing_rotor_diameters : int
            Spacing between turbines in string, # of rotor diameters
        rotor_diameter_m : int or float
            Rotor diameter, m
        """

        turbine_spacing_rotor_diameters = addl_inputs['turbine_spacing_rotor_diameters']
        rotor_diameter_m = addl_inputs['rotor_diameter_m']

        self.calc_turb_section_len(turbine_spacing_rotor_diameters, rotor_diameter_m)

        self.array_cable_len = ((self.num_turb_per_cable + self.downstream_connection) * self.turb_section_length)

    #    @staticmethod
    def calc_turb_section_len(self, turbine_spacing_rotor_diameters, rotor_diameter_m):
        """
        Calculate array cable section length between two turbines. Also, section length == trench length. Which means
        trench_length = cable_length for that section.

        Parameters
        ----------
        turbine_spacing_rotor_diameters : int
            Spacing between turbines in string, # of rotor diameters
        rotor_diameter_m : int or float
            Rotor diameter, m

        Returns
        -------
        turb_connect_len : int
            Length of array cable between two turbines, km
        """

        self.turb_section_length = (turbine_spacing_rotor_diameters * rotor_diameter_m) / 1000

        return self.turb_section_length


class ArraySystem(CostModule):
    """


    \nThis module:

    * Calculates cable length to substation

    * Calculates number of strings in a subarray

    * Calculated number of strings

    * Calculates total cable length for each cable type

    * Calculates total trench length

    * Calculates total collection system cost based on amount of material, amount of labor, price data, cable length, and trench length.



    **Keys in the input dictionary are the following:**

    * Given below are attributes that define each cable type:
        * conductor_size
            (int)   cross-sectional diameter of cable [in mm]



    """

    def __init__(self, input_dict, output_dict, project_name):

        self.input_dict = input_dict
        self.output_dict = output_dict
        self.project_name = project_name
        self.output_dict['total_cable_len_km'] = 0
        self._km_to_LF = 0.0003048    #Units: [km/LF] Conversion factor for converting from km to linear foot.
        self._total_cable_cost = 0
        self._total_turbine_counter = 0
        self.turbines_on_cable = []
        self._cable_length_km = dict()
        self.check_terminal = 0


    def calc_num_strings(self):
        """
        Calculate number of full and partial strings to support full plant
        capacity.

        Parameters
        ----------
        available cables : dict
            Dictionary of cable types
        plant_capacity : int | float
            Total capcity of wind plant (MW)
        turbine_capacity : int | float
            Nameplate capacity of individual turbines (MW)

        Returns
        -------
        self.output_dict['total_turb_per_string'] : float
            Number of turbines on each string
        self.output_dict['num_full_strings'] : float
            Number of complete strings in array
        turb_per_partial_string : float
            Number of turbines in the partial string (if applicable)
        self.output_dict['num_partial_strings'] : float
            Number of partial strings (if applicable, 0 or 1)
        perc_full_string : list
            Percentage of maximum number of turbines per cable type on
            partial string
        self.output_dict['num_turb_per_cable'] : list
            Number of turbines on each cable type in string
        """

        # Calculate total number of individual turbines in wind plant
        self.output_dict['total_turb'] = self.input_dict['num_turbines']

        # Calculate the number of turbines on each cable type in a string
        self.output_dict['num_turb_per_cable'] = [cable.num_turb_per_cable for cable in self.cables.values()]

        # Calculate the total number of turbines per string
        self.output_dict['total_turb_per_string'] = sum(self.output_dict['num_turb_per_cable'])

        # Calculate number of full strings and any remainder required to
        # support the total number of turbines
        self.output_dict['num_full_strings'] = np.floor(self.output_dict['total_turb'] / self.output_dict['total_turb_per_string'])
        self.output_dict['num_leftover_turb'] = self.output_dict['total_turb'] % self.output_dict['total_turb_per_string']

        # Calculate number of turbines on a remaining partial string

        # Note: self.output_dict['turb_per_partial_string'] is only set if
        # calc_num_turb_partial_strings()
        # is called, which isn't always the case, as seen in the if...else construct below
        #
        # This means that self.output_dict['turb_per_partial_string'] cannot
        # be used an output value for the details output.

        if self.output_dict['num_leftover_turb'] > 0:
            self.output_dict['num_partial_strings'] = 1
            self.output_dict['perc_partial_string'] = self.calc_num_turb_partial_strings(self.output_dict['num_leftover_turb'], self.output_dict['num_turb_per_cable'])
        else:
            self.output_dict['num_partial_strings'] = 0
            self.output_dict['perc_partial_string'] = np.zeros(len(self.output_dict['num_turb_per_cable']))



        return (self.output_dict['total_turb_per_string'], self.output_dict['num_full_strings'], self.output_dict['num_partial_strings'],
                self.output_dict['perc_partial_string'], self.output_dict['num_turb_per_cable'])

    def calc_num_turb_partial_strings(self, num_leftover_turb, num_turb_per_cable):
        """
        If a partial string exists, calculate the percentage of turbines on
        each cable relative to a full string

        Parameters
        ----------
        self.output_dict['num_leftover_turb'] : float
            Number of turbines in partial string
        self.output_dict['num_turb_per_cable'] : list
            List of number of turbines per cable type on a full string

        Returns
        -------
        np.array
            Array of percent of turbines per cable type on partial string
            relative to full string
        """

        num_remaining = num_leftover_turb
        turb_per_partial_string = []

        # Loop through each cable type in the string. Determine how many
        # turbines are required for each cable type on the partial string
        for max_turb in num_turb_per_cable:
            if num_remaining > 0:
                turb_per_partial_string.append(min(num_remaining, max_turb))
            else:
                turb_per_partial_string.append(0.0)
            num_remaining -= max_turb

        perc_partial_string = np.divide(turb_per_partial_string, num_turb_per_cable)

        # Check to make sure there aren't any zeros in num_turbines_per_cable, which is used as the denominator
        # in the division above (this happens when not all of the cable types in the input sheet need to be used).
        # If there is a zero, then print a warning and change NaN to 0 in perc_partial_string.
        if 0.0 in num_turb_per_cable:
            print(
                f'Warning: {self.project_name} CollectionCost module generates number of turbines per string that '
                f'includes a zero entry. Please confirm that there not all cable types need to be used for the number of turbines that are being run.'
                f' num_turbines={self.input_dict["num_turbines"]} rating_MW={self.input_dict["turbine_rating_MW"]}'
                f' num_turb_per_cable: {num_turb_per_cable}')
            perc_partial_string = np.nan_to_num(perc_partial_string)

        self.output_dict['turb_per_partial_string'] = turb_per_partial_string

        return perc_partial_string

    #TODO: change length_to_substation calculation as a user defined input?
    @staticmethod
    def calc_cable_len_to_substation(distance_to_grid, turbine_spacing_rotor_diameters, row_spacing_rotor_diameters,
                                     num_strings):
        """
        Calculate the distance for the largest cable run to substation
        Assumes substation is in the center of the layout, 1 row spacing in
        front of first row

        Parameters
        ----------
        turbine_spacing_rotor_diameters : int or float
            Spacing between turbines in a row, # of rotor diameters
        row_spacing_rotor_diameters : int or float
            Spacing between rows in wind plant, # of rotor diameters
        num_strings : int
            Total number of strings

        Returns
        -------
        len_to_substation : int or float
            Total length of largest array cable required to connect each string
            to substation, km
        """

        string_to_substation_length = []

        if num_strings > 1:
            # Define spacing terms for even or odd number of strings
            #   Even number: substation centered between middle two strings
            #   Odd number : substation centered on middle string
            if (num_strings % 2) == 0:
                n_max = int(num_strings / 2)
                turb_space_scaling = 0.5
                range_strings = range(1, n_max + 1)

            else:
                n_max = int((num_strings - 1) / 2)
                turb_space_scaling = 1
                range_strings = range(n_max + 1)

            # Calculate hypotenuse length of each string to substation
            for idx in range_strings:
                if idx == 0:
                    c = 1
                else:
                    c = 2
                string_to_substation_length.append(c * np.sqrt(row_spacing_rotor_diameters ** 2 +
                                                               (turb_space_scaling * idx *
                                                                turbine_spacing_rotor_diameters) ** 2))

        else:
            string_to_substation_length.append(distance_to_grid)

        # Sum up total length to substation
        len_to_substation = np.sum(string_to_substation_length)

        return len_to_substation


    #TODO: Add parameter info in docstrings
    @staticmethod
    def calc_total_cable_length(total_turbines, count, check_terminal,  turbines_per_cable, cable, cable_specs,
                                num_full_strings, num_partial_strings, len_to_substation, perc_partial_string):
        """
        Calculate total length of each cable type, km

        Parameters
        ----------
        cable : object
            Instance of individual cable type
        cable_specs : dict
            Dictionary containing cable specifications
        self.output_dict['num_full_strings'] : float
            Number of complete strings in array
        self.output_dict['num_partial_strings'] : float
            Number of partial strings (if applicable, 0 or 1)
        len_to_substation : int or float
            Total length of largest array cable required to connect each string
            to substation, km
        self.output_dict['perc_partial_string'] : list
            List of percent of turbines per cable type on partial string
            relative to full string

        Returns
        -------
        total_cable_len : int or float
            Total length of individual cable type
        """

        # If terminal cable has already been accounted for, skip any
        # calculations for other cables.
        if (cable.turb_sequence - 1) > check_terminal:
            cable.array_cable_len = 0
            cable.total_length = 0
            cable.num_turb_per_cable = 0
            return 0, 0

        # If num full strings < = 1, find which cable the final turbine
        # is on, and calculate total cable length (including the len to
        # substation) using that cable.

        # This 'elif' is essentially a switch for distributed wind:
        elif num_full_strings < 1 and num_partial_strings >= 0:

            # if number of turbines is less than total string capacity,
            # find the terminal cable and find total cable len
            # up till that cable.

            # If total turbines in project are less than cumulative turbines
            # up till and including that cable.

            terminal_string = cable.turb_sequence - 1  # Flag this cable as it is
            # also the actual terminal cable

            if (cable.turb_sequence - 1) == 0:  # That is, if cable # 1 can hold
                # more turbines than specified by user, it is the terminal cable

                cable.num_turb_per_cable = total_turbines
                cable.array_cable_len = ((cable.num_turb_per_cable + cable.downstream_connection)
                                         * cable.turb_section_length)

                total_cable_len = ((num_full_strings * cable.array_cable_len) +
                                   (num_partial_strings * cable.array_cable_len)) + len_to_substation

            else:

                cable.num_turb_per_cable = total_turbines - turbines_per_cable[(count - 1)]
                cable.array_cable_len = ((cable.num_turb_per_cable + cable.downstream_connection) *
                                         cable.turb_section_length)

                total_cable_len = ((num_full_strings * cable.array_cable_len) +
                                   (num_partial_strings * cable.array_cable_len)) + len_to_substation

            return total_cable_len, terminal_string

        else:  # Switch for utility scale landbosse
            if cable.turb_sequence == len(cable_specs):

                # Only add len_to_substation to the final cable in the string
                total_cable_len = (num_full_strings * cable.array_cable_len +
                                   num_partial_strings * (cable.array_cable_len * perc_partial_string) +
                                   len_to_substation)
            else:
                total_cable_len = (num_full_strings * cable.array_cable_len +
                                   num_partial_strings * (cable.array_cable_len * perc_partial_string))

        # here 9999 == flag to announce that the terminal cable has NOT been reached
        # and to continue calculations for each cable
        return total_cable_len, 9999

    def create_ArraySystem(self):
        # data used in parent classes:
        self.addl_specs = dict()
        self.addl_specs['turbine_rating_MW'] = self.input_dict['turbine_rating_MW']
        self.addl_specs['upstream_turb'] = 0
        self.addl_specs['turb_sequence'] = 1
        self.addl_specs['turbine_spacing_rotor_diameters'] = self.input_dict['turbine_spacing_rotor_diameters']
        self.addl_specs['rotor_diameter_m'] = self.input_dict['rotor_diameter_m']
        self.addl_specs['line_frequency_hz'] = self.input_dict['line_frequency_hz']




        system = {
            'upstream_turb': self.addl_specs['upstream_turb'],
            'turb_sequence': self.addl_specs['turb_sequence'],
            'turbine_rating_MW' : self.addl_specs['turbine_rating_MW'],
            'turbine_spacing_rotor_diameters': self.addl_specs['turbine_spacing_rotor_diameters'],
            'rotor_diameter_m': self.addl_specs['rotor_diameter_m']
        }

        # Loops through all user defined array cable types, composing them
        # in ArraySystem


        self.cables = {}
        self.input_dict['cable_specs'] = self.input_dict['cable_specs_pd'].T.to_dict()
        n=0 #to keep tab of number of cables input by user.
        while n<len(self.input_dict['cable_specs']):
            specs = self.input_dict['cable_specs'][n]
            # Create instance of each cable and assign to ArraySystem.cables
            cable = Array(specs, self.addl_specs)
            n+=1


            #self.cables[name] stores value which is a new instantiation of object of type Array.
            self.cables[specs['Array Cable']] = cable
            self.output_dict['cables'] = self.cables

            # Update number of upstream cables on the string
            self.addl_specs['upstream_turb'] += cable.num_turb_per_cable
            self.addl_specs['turb_sequence'] += 1

        # Calculate number of required strings to support plant capacity
        self.output_dict['turb_per_string'], \
            self.output_dict['num_full_strings'], \
            self.output_dict['num_partial_strings'], \
            self.output_dict['perc_partial_string'], \
            self.output_dict['num_turb_per_cable'] = self.calc_num_strings()

        # Calculate total length of cable run to substation
        self.output_dict['num_strings'] = self.output_dict[
                                'num_full_strings'] + self.output_dict['num_partial_strings']

        if self.input_dict['user_defined_distance_to_grid_connection'] == 0:    # where (0 = No) and (1 = Yes)

            # This only gets used if number of strings is <= 1 :
            distributed_wind_distance_to_grid = (self.input_dict[
                'turbine_spacing_rotor_diameters'] * self.input_dict['rotor_diameter_m']) / 1000
            self.output_dict['distance_to_grid_connection_km'] = self.\
                calc_cable_len_to_substation(distributed_wind_distance_to_grid,
                                             self.input_dict['turbine_spacing_rotor_diameters'],
                                             self.input_dict['row_spacing_rotor_diameters'],
                                             self.output_dict['num_strings'])
        else:
            self.output_dict['distance_to_grid_connection_km'] = self.input_dict['distance_to_grid_connection_km']

        self.output_dict['cable_len_to_grid_connection_km'] = self.output_dict[
            'distance_to_grid_connection_km']  # assumes 3 conductors and fiber and neutral

        cable_sequence = 0
        # Make a list of how many turbines per cable
        for _, (name, cable) in enumerate(self.cables.items()):
            if cable_sequence == 0:
                self.turbines_on_cable.append(cable.num_turb_per_cable)
            else:
                self.turbines_on_cable.append(cable.num_turb_per_cable + self.turbines_on_cable[(cable_sequence - 1)])
            # turbines_on_cable[cable_sequence] += cable.num_turb_per_cable
            cable_sequence += 1
        self.__turbines_on_cable = self.turbines_on_cable

        # Calculate total length of each cable type, and total cost that calculated length of cable:
        count = 0
        for idx, (name, cable) in enumerate(self.cables.items()):
            total_cable_len, self.check_terminal = self.calc_total_cable_length(self.output_dict['total_turb'], count,
                                                                                self.check_terminal,
                                                                                self.__turbines_on_cable,
                                                                                cable, self.input_dict['cable_specs'],
                                                                                self.output_dict['num_full_strings'],
                                                                                self.output_dict['num_partial_strings'],
                                                                                self.output_dict[
                                                                                    'distance_to_grid_connection_km'],
                                                                                self.output_dict['perc_partial_string'][
                                                                                    idx],
                                                                                )
            count += 1
            # self._total_turbine_counter = turbine_tally
            self._cable_length_km[name] = total_cable_len
            cable.total_length = total_cable_len
            self.output_dict['total_cable_len_km'] += total_cable_len
            cable.total_cost = (total_cable_len / self._km_to_LF) * cable.cost
            self._total_cable_cost += cable.total_cost  # Keep running tally of total cable cost used in wind farm.

        # Repopulate the turbines per cable sequence to make sure it reflects any changes that happened since
        # the first time this sequence was populated.
        self.output_dict['num_turb_per_cable'] = [cable.num_turb_per_cable for cable in self.cables.values()]
        self.output_dict['total_turb_per_string'] = sum(self.output_dict['num_turb_per_cable'])

    def calculate_trench_properties(self, trench_properties_input, trench_properties_output):
        """
        Calculates the length of trench needed based on cable length and width of mulcher.
        """

        # units of cubic meters
        trench_properties_output['trench_length_km'] = trench_properties_output['total_cable_len_km']

    def calculate_weather_delay(self, weather_delay_input_data, weather_delay_output_data):
        """Calculates wind delays for roads"""
        # construct WeatherDelay module
        WD(weather_delay_input_data, weather_delay_output_data)

        # compute weather delay
        wind_delay = pd.DataFrame(weather_delay_output_data['wind_delays'])

        # if greater than 4 hour delay, then shut down for full day (10 hours)
        wind_delay[(wind_delay > 4)] = 10
        weather_delay_output_data['wind_delay_time'] = float(wind_delay.sum())

        return weather_delay_output_data

    def estimate_construction_time(self, construction_time_input_data, construction_time_output_data):
        """
        Function to estimate construction time on per turbine basis.

        Parameters
        -------
        duration_construction

        pd.DataFrame
            rsmeans

        pd.DataFrame
            trench_length_km



        Returns
        -------

        (pd.DataFrame) operation_data

        """

        collection_construction_time = construction_time_input_data['construct_duration'] * 1 / 3  # assumes collection construction occurs for one-third of project duration

        throughput_operations = construction_time_input_data['rsmeans']
        trench_length_km = construction_time_output_data['trench_length_km']
        if construction_time_input_data['turbine_rating_MW'] >= 0.1:
            operation_data = throughput_operations.where(throughput_operations['Module'] == 'Collection').dropna(
                thresh=4)
            # from rsmeans data, only read in Collection related data and filter out the rest:
            cable_trenching = throughput_operations[throughput_operations.Module == 'Collection']
        else:   #switch for small DW
            operation_data = throughput_operations.where(
                throughput_operations['Module'] == 'Small DW Collection').dropna(thresh=4)
            # from rsmeans data, only read in Collection related data and filter out the rest:
            cable_trenching = throughput_operations[throughput_operations.Module == 'Small DW Collection']
        # operation_data = pd.merge()

        # from rsmeans data, only read in Collection related data and filter out the rest:
        cable_trenching = throughput_operations[throughput_operations.Module == 'Collection']

        # Storing data with labor related inputs:
        trenching_labor = cable_trenching[cable_trenching.values == 'Labor']
        trenching_labor_usd_per_hr = trenching_labor['Rate USD per unit'].sum()

        construction_time_output_data['trenching_labor_usd_per_hr']=trenching_labor_usd_per_hr
        trenching_labor_daily_output = trenching_labor['Daily output'].values[0]  # Units:  LF/day  -> where LF = Linear Foot
        trenching_labor_num_workers = trenching_labor['Number of workers'].sum()

        # Storing data with equipment related inputs:
        trenching_equipment = cable_trenching[cable_trenching.values == 'Equipment']
        trenching_cable_equipment_usd_per_hr = trenching_equipment['Rate USD per unit'].sum()
        construction_time_output_data['trenching_cable_equipment_usd_per_hr']=trenching_cable_equipment_usd_per_hr
        trenching_equipment_daily_output = trenching_equipment['Daily output'].values[0]  # Units:  LF/day  -> where LF = Linear Foot
        construction_time_output_data['trenching_labor_daily_output'] = trenching_labor_daily_output
        construction_time_output_data['trenching_equipment_daily_output'] = trenching_equipment_daily_output

        operation_data['Number of days taken by single crew'] = ((trench_length_km / self._km_to_LF) / trenching_labor_daily_output)
        operation_data['Number of crews'] = np.ceil((operation_data['Number of days taken by single crew'] / 30) / collection_construction_time)
        operation_data['Cost USD without weather delays'] = ((trench_length_km / self._km_to_LF) / trenching_labor_daily_output) * (operation_data['Rate USD per unit'] * construction_time_input_data['operational_hrs_per_day'])
        alpha = operation_data[operation_data['Type of cost'] == 'Collection']
        operation_data_id_days_crews_workers = alpha[['Operation ID', 'Number of days taken by single crew', 'Number of crews', 'Number of workers']]

        alpha = operation_data[operation_data['Type of cost'] == 'Labor']
        operation_data_id_days_crews_workers = alpha[['Operation ID', 'Number of days taken by single crew', 'Number of crews', 'Number of workers']]

        # if more than one crew needed to complete within construction duration then assume that all construction
        # happens within that window and use that timeframe for weather delays;
        # if not, use the number of days calculated
        operation_data['time_construct_bool'] = operation_data['Number of days taken by single crew'] > collection_construction_time * 30
        boolean_dictionary = {True: collection_construction_time * 30, False: np.NAN}
        operation_data['time_construct_bool'] = operation_data['time_construct_bool'].map(boolean_dictionary)
        operation_data['Time construct days'] = operation_data[['time_construct_bool', 'Number of days taken by single crew']].min(axis=1)
        num_days = operation_data['Time construct days'].max()


        # No 'management crew' in small DW
        if construction_time_input_data['turbine_rating_MW'] >= 0.1:
            # pull out management data
            crew_cost = self.input_dict['crew_cost']
            crew = self.input_dict['crew'][self.input_dict['crew']['Crew type ID'].str.contains('M0')]
            management_crew = pd.merge(crew_cost, crew, on=['Labor type ID'])
            management_crew = management_crew.assign(per_diem_total=management_crew['Per diem USD per day'] * management_crew['Number of workers'] * num_days)
            management_crew = management_crew.assign(hourly_costs_total=management_crew['Hourly rate USD per hour'] * self.input_dict['hour_day'][self.input_dict['time_construct']] * num_days)
            management_crew = management_crew.assign(total_crew_cost_before_wind_delay=management_crew['per_diem_total'] + management_crew['hourly_costs_total'])
            self.output_dict['management_crew'] = management_crew
            self.output_dict['managament_crew_cost_before_wind_delay'] = management_crew['total_crew_cost_before_wind_delay'].sum()
        else:
            self.output_dict['managament_crew_cost_before_wind_delay'] = 0.0

        construction_time_output_data['operation_data_id_days_crews_workers'] = operation_data_id_days_crews_workers
        construction_time_output_data['operation_data_entire_farm'] = operation_data

        return construction_time_output_data['operation_data_entire_farm']


    def calculate_costs(self, calculate_costs_input_dict, calculate_costs_output_dict):

        #read in rsmeans data:
        # rsmeans = calculate_costs_input_dict['rsmeans']
        operation_data = calculate_costs_output_dict['operation_data_entire_farm']

        per_diem = operation_data['Number of workers'] * operation_data['Number of crews']  * (operation_data['Time construct days'] + np.ceil(operation_data['Time construct days'] / 7)) * calculate_costs_input_dict['rsmeans_per_diem']
        per_diem = per_diem.dropna()

        calculate_costs_output_dict['time_construct_days'] = (calculate_costs_output_dict['trench_length_km'] / self._km_to_LF) / calculate_costs_output_dict['trenching_labor_daily_output']
        wind_delay_fraction = (calculate_costs_output_dict['wind_delay_time'] / calculate_costs_input_dict['operational_hrs_per_day']) / calculate_costs_output_dict['time_construct_days']
        # check if wind_delay_fraction is greater than 1, which would mean weather delays are longer than they can possibily be for the input data
        if wind_delay_fraction > 1:
            raise ValueError('{}: Error: Wind delay greater than 100%'.format(type(self).__name__))
        calculate_costs_output_dict['wind_multiplier'] = 1 / (1 - wind_delay_fraction)

        #Calculating trenching cost:
        calculate_costs_output_dict['Days taken for trenching (equipment)'] = (calculate_costs_output_dict['trench_length_km'] / self._km_to_LF) / calculate_costs_output_dict['trenching_equipment_daily_output']
        calculate_costs_output_dict['Equipment cost of trenching per day {usd/day)'] = calculate_costs_output_dict['trenching_cable_equipment_usd_per_hr'] * calculate_costs_input_dict['operational_hrs_per_day']
        calculate_costs_output_dict['Equipment Cost USD without weather delays'] = (calculate_costs_output_dict['Days taken for trenching (equipment)'] * calculate_costs_output_dict['Equipment cost of trenching per day {usd/day)'])
        calculate_costs_output_dict['Equipment Cost USD with weather delays'] = calculate_costs_output_dict['Equipment Cost USD without weather delays'] *  calculate_costs_output_dict['wind_multiplier']

        if calculate_costs_input_dict['turbine_rating_MW'] >= 0.1:
            trenching_equipment_rental_cost_df = pd.DataFrame([['Equipment rental', calculate_costs_output_dict[
                'Equipment Cost USD with weather delays'], 'Collection']],
                                                              columns=['Type of cost', 'Cost USD',
                                                                       'Phase of construction'])

        # switch for small DW
        else:
            if calculate_costs_output_dict['Equipment Cost USD with weather delays'] < 137:
                calculate_costs_output_dict['Equipment Cost USD with weather delays'] = 137   #cost of renting for a day
                trenching_equipment_rental_cost_df = pd.DataFrame([['Equipment rental', calculate_costs_output_dict[
                    'Equipment Cost USD with weather delays'], 'Collection']],
                                                                  columns=['Type of cost', 'Cost USD',
                                                                           'Phase of construction'])
            else:
                trenching_equipment_rental_cost_df = pd.DataFrame([['Equipment rental', calculate_costs_output_dict[
                    'Equipment Cost USD with weather delays'], 'Small DW Collection']],
                                                                  columns=['Type of cost', 'Cost USD',
                                                                           'Phase of construction'])

        #Calculating labor cost:
        calculate_costs_output_dict['Days taken for trenching (labor)'] = ((calculate_costs_output_dict['trench_length_km'] / self._km_to_LF) / calculate_costs_output_dict['trenching_labor_daily_output'])
        calculate_costs_output_dict['Labor cost of trenching per day (usd/day)'] = (calculate_costs_output_dict['trenching_labor_usd_per_hr'] * calculate_costs_input_dict['operational_hrs_per_day'] * calculate_costs_input_dict['overtime_multiplier'])
        calculate_costs_output_dict['Total per diem costs (USD)'] = per_diem.sum()
        calculate_costs_output_dict['Labor Cost USD without weather delays'] =((calculate_costs_output_dict['Days taken for trenching (labor)'] * calculate_costs_output_dict['Labor cost of trenching per day (usd/day)']) + (calculate_costs_output_dict['Total per diem costs (USD)'] + calculate_costs_output_dict['managament_crew_cost_before_wind_delay']))
        calculate_costs_output_dict['Labor Cost USD with weather delays'] = calculate_costs_output_dict['Labor Cost USD without weather delays'] * calculate_costs_output_dict['wind_multiplier']

        if calculate_costs_input_dict['turbine_rating_MW'] >= 0.1:
            trenching_labor_cost_df = pd.DataFrame(
                [['Labor', calculate_costs_output_dict['Labor Cost USD with weather delays'], 'Collection']],
                columns=['Type of cost', 'Cost USD', 'Phase of construction'])

        # switch for small DW
        else:
            trenching_labor_cost_df = pd.DataFrame(
                [['Labor', calculate_costs_output_dict['Labor Cost USD with weather delays'], 'Small DW Collection']],
                columns=['Type of cost', 'Cost USD', 'Phase of construction'])

        #Calculate cable cost:
        cable_cost_usd_per_LF_df = pd.DataFrame([['Materials',self._total_cable_cost, 'Collection']],
                                               columns = ['Type of cost', 'Cost USD', 'Phase of construction'])

        # Combine all calculated cost items into the 'collection_cost' dataframe:
<<<<<<< HEAD
        collection_cost = pd.DataFrame([],columns = ['Type of cost', 'Cost USD', 'Phase of construction'])  # todo: I believe Phase of construction here is the same as Operation ID in other modules? we should change to be consistent

=======
        collection_cost = pd.DataFrame([],columns = ['Type of cost', 'Cost USD', 'Phase of construction'])
>>>>>>> a624b809
        collection_cost = collection_cost.append(trenching_equipment_rental_cost_df)
        collection_cost = collection_cost.append(trenching_labor_cost_df)
        collection_cost = collection_cost.append(cable_cost_usd_per_LF_df)

<<<<<<< HEAD

        # Calculate Mobilization Cost and add to collection_cost dataframe:
        collection_mobilization_usd = collection_cost['Cost USD'].sum() * 0.05
        mobilization_cost = pd.DataFrame([['Mobilization', collection_mobilization_usd , 'Collection']],
=======
        # Calculate Mobilization Cost and add to collection_cost dataframe.
        # For utility scale plants, mobilization is assumed to be 5% of the sum of labor, equipment, and material costs.
        # For distributed mode, mobilization is a calculated % that is a function of turbine size.
        if calculate_costs_input_dict['num_turbines'] > 10:
            calculate_costs_output_dict['mob_cost'] = collection_cost['Cost USD'].sum() * 0.05
        else:
            if calculate_costs_input_dict['turbine_rating_MW'] >= 0.1:
                calculate_costs_output_dict['mob_cost'] = collection_cost[
                    'Cost USD'].sum() * self.mobilization_cost_multiplier(calculate_costs_input_dict['turbine_rating_MW'])

            # switch for small DW
            else:  # mobilization cost included in equipment rental cost
                calculate_costs_output_dict['mob_cost'] = 0.0

        mobilization_cost = pd.DataFrame([['Mobilization', calculate_costs_output_dict['mob_cost'], 'Collection']],
>>>>>>> a624b809
                                         columns=['Type of cost', 'Cost USD', 'Phase of construction'])
        collection_cost = collection_cost.append(mobilization_cost)



        #For LandBOSSE API, cost breakdown by type stored as floating point values:
        calculate_costs_output_dict['collection_equipment_rental_usd'] = calculate_costs_output_dict[
            'Equipment Cost USD with weather delays']
        calculate_costs_output_dict['collection_labor_usd'] = calculate_costs_output_dict[
            'Labor Cost USD with weather delays']
        calculate_costs_output_dict['collection_material_usd'] = self._total_cable_cost
        calculate_costs_output_dict['collection_mobilization_usd'] = collection_mobilization_usd


        calculate_costs_output_dict['total_collection_cost'] = collection_cost
        calculate_costs_output_dict['summed_collection_cost'] = collection_cost['Cost USD'].sum()   #for landbosse_api

        return collection_cost

    def outputs_for_detailed_tab(self, input_dict, output_dict):
        """
        Creates a list of dictionaries which can be used on their own or
        used to make a dataframe.

        Returns
        -------
        list(dict)
            A list of dicts, with each dict representing a row of the data.
        """
        result = []
        module = 'Collection Cost'
        result.append({
            'unit': '',
            'type': 'variable',
            'variable_df_key_col_name': 'Total Number of Turbines',
            'value': float(self.output_dict['total_turb'])
        })

        result.append({
            'unit': 'km',
            'type': 'variable',
            'variable_df_key_col_name': 'Total trench length',
            'value': float(self.output_dict['trench_length_km'])
        })

        result.append({
            'unit': 'km',
            'type': 'variable',
            'variable_df_key_col_name': 'Total cable length',
            'value': float(self.output_dict['total_cable_len_km'])
        })

        result.append({
            'unit': '',
            'type': 'variable',
            'variable_df_key_col_name': 'Number of Turbines Per String in Full String',
            'value': float(self.output_dict['total_turb_per_string'])
        })
        result.append({
            'unit': '',
            'type': 'variable',
            'variable_df_key_col_name': 'Number of Full Strings',
            'value': float(self.output_dict['num_full_strings'])
        })
        result.append({
            'unit': '',
            'type': 'variable',
            'variable_df_key_col_name': 'Number of Turbines in Partial String',
            'value': float(self.output_dict['num_leftover_turb'])
        })
        result.append({
            'unit': '',
            'type': 'variable',
            'variable_df_key_col_name': 'Number of Partial Strings',
            'value': float(self.output_dict['num_partial_strings'])
        })
        result.append({
            'unit': '',
            'type': 'variable',
            'variable_df_key_col_name': 'Total number of strings full + partial',
            'value': float(self.output_dict['num_full_strings'] + self.output_dict['num_partial_strings'])
        })
        result.append({
            'unit': '',
            'type': 'variable',
            'variable_df_key_col_name': 'Trench Length to Substation (km)',
            'value': float(self.output_dict['distance_to_grid_connection_km'])
        })
        result.append({
            'unit': '',
            'type': 'variable',
            'variable_df_key_col_name': 'Cable Length to Substation (km)',
            'value': float(self.output_dict['cable_len_to_grid_connection_km'])
        })

        cables = ''
        n = 1  # to keep tab of number of cables input by user.
        for cable, specs in self.output_dict['cables'].items():
            if n == len(self.output_dict['cables']):
                cables += str(cable)
            else:
                cables += str(cable) + '  ,  '

            for variable, value in specs.__dict__.items():
                if variable == 'array_cable_len':
                    result.append({
                        'unit': 'km',
                        'type': 'variable',
                        'variable_df_key_col_name': 'Array cable length for cable  ' + cable,
                        'value': float(value)
                    })
                elif variable == 'total_length':
                    result.append({
                        'unit': 'km',
                        'type': 'variable',
                        'variable_df_key_col_name': 'Total cable length for cable  ' + cable,
                        'value': float(value)
                    })

                elif variable == 'total_cost':
                    result.append({
                        'unit': 'usd',
                        'type': 'variable',
                        'variable_df_key_col_name': 'Total cable cost for cable  ' + cable,
                        'value': float(value)
                    })
            n += 1

        result.append({
            'unit': '',
            'type': 'list',
            'variable_df_key_col_name': 'Number of turbines per cable type in full strings [' + cables + ']',

            'value': str(self.output_dict['num_turb_per_cable'])
        })

        if self.input_dict['turbine_rating_MW'] > 0.1:
            for row in self.output_dict['management_crew'].itertuples():
                dashed_row = ' <--> '.join(str(x) for x in list(row))
                result.append({
                    'unit': '',
                    'type': 'dataframe',
                    'variable_df_key_col_name': 'Labor type ID <--> Hourly rate USD per hour <--> Per diem USD per day <--> Operation <--> Crew type <--> Crew name <--> Number of workers <--> Per Diem Total <--> Hourly costs total <--> Crew total cost ',
                    'value': dashed_row
                })

        result.append({
            'unit': '',
            'type': 'list',
            'variable_df_key_col_name': 'Percent length of cable in partial string [' + cables + ']',

            'value': str(self.output_dict['perc_partial_string'])
        })



        for row in self.output_dict['total_collection_cost'].itertuples():
            dashed_row = '{} <--> {} <--> {}'.format(row[1], row[3], math.ceil(row[2]))
            result.append({
                'unit': '',
                'type': 'dataframe',
                'variable_df_key_col_name': 'Type of Cost <--> Phase of Construction <--> Cost in USD ',
                'value': dashed_row,
                'last_number': row[2]
            })


        for _dict in result:
            _dict['project_id_with_serial'] = self.project_name
            _dict['module'] = module

        self.output_dict['collection_cost_csv'] = result
        return result

    def run_module(self):
        """
        Runs the CollectionCost module and populates the IO dictionaries with calculated values.

        """

        try:
            self.create_ArraySystem()
            self.calculate_trench_properties(self.input_dict, self.output_dict)
            operation_data = self.estimate_construction_time(self.input_dict, self.output_dict)

            # pull only global inputs for weather delay from input_dict
            weather_data_keys = ('wind_shear_exponent',
                                 'weather_window')

            # specify collection-specific weather delay inputs
            self.weather_input_dict = dict(
                [(i, self.input_dict[i]) for i in self.input_dict if i in set(weather_data_keys)])
            self.weather_input_dict[
                'start_delay_hours'] = 0  # assume zero start for when collection construction begins (start at beginning of construction time)
            self.weather_input_dict[
                'critical_wind_speed_m_per_s'] = self.input_dict['critical_speed_non_erection_wind_delays_m_per_s']
            self.weather_input_dict[
                'wind_height_of_interest_m'] = self.input_dict['critical_height_non_erection_wind_delays_m']

            # Compute the duration of the construction for electrical collection
            duration_construction = operation_data['Time construct days'].max(skipna=True)
            days_per_month = 30
            duration_construction_months = duration_construction / days_per_month
            self.output_dict['collection_construction_months'] = duration_construction_months

            # compute and specify weather delay mission time for roads
            operational_hrs_per_day = self.input_dict['hour_day'][self.input_dict['time_construct']]
            mission_time_hrs = duration_construction * operational_hrs_per_day
            self.weather_input_dict['mission_time_hours'] = int(mission_time_hrs)

            self.calculate_weather_delay(self.weather_input_dict, self.output_dict)
            self.calculate_costs(self.input_dict, self.output_dict)
            self.outputs_for_detailed_tab(self.input_dict, self.output_dict)
            self.output_dict['collection_cost_module_type_operation'] = self.outputs_for_costs_by_module_type_operation(
                input_df=self.output_dict['total_collection_cost'],
                project_id=self.project_name,
                total_or_turbine=True
            )
            return 0, 0  # module ran successfully
        except Exception as error:
            traceback.print_exc()
            print(f"Fail {self.project_name} CollectionCost")
            self.input_dict['error']['CollectionCost'] = error
            return 1, error  # module did not run successfully<|MERGE_RESOLUTION|>--- conflicted
+++ resolved
@@ -843,22 +843,13 @@
                                                columns = ['Type of cost', 'Cost USD', 'Phase of construction'])
 
         # Combine all calculated cost items into the 'collection_cost' dataframe:
-<<<<<<< HEAD
+
         collection_cost = pd.DataFrame([],columns = ['Type of cost', 'Cost USD', 'Phase of construction'])  # todo: I believe Phase of construction here is the same as Operation ID in other modules? we should change to be consistent
 
-=======
-        collection_cost = pd.DataFrame([],columns = ['Type of cost', 'Cost USD', 'Phase of construction'])
->>>>>>> a624b809
         collection_cost = collection_cost.append(trenching_equipment_rental_cost_df)
         collection_cost = collection_cost.append(trenching_labor_cost_df)
         collection_cost = collection_cost.append(cable_cost_usd_per_LF_df)
 
-<<<<<<< HEAD
-
-        # Calculate Mobilization Cost and add to collection_cost dataframe:
-        collection_mobilization_usd = collection_cost['Cost USD'].sum() * 0.05
-        mobilization_cost = pd.DataFrame([['Mobilization', collection_mobilization_usd , 'Collection']],
-=======
         # Calculate Mobilization Cost and add to collection_cost dataframe.
         # For utility scale plants, mobilization is assumed to be 5% of the sum of labor, equipment, and material costs.
         # For distributed mode, mobilization is a calculated % that is a function of turbine size.
@@ -874,7 +865,7 @@
                 calculate_costs_output_dict['mob_cost'] = 0.0
 
         mobilization_cost = pd.DataFrame([['Mobilization', calculate_costs_output_dict['mob_cost'], 'Collection']],
->>>>>>> a624b809
+
                                          columns=['Type of cost', 'Cost USD', 'Phase of construction'])
         collection_cost = collection_cost.append(mobilization_cost)
 
