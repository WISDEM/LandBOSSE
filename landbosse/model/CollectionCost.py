"""
**CollectionCost.py**
- Created by Matt Shields for Offshore BOS
- Refactored by Parangat Bhaskar for LandBOSSE

NREL - 05/31/2019

This module consists of two classes:

- The first class in this module is the parent class Cable, with a sublass Array that inherits from Cable

- The second class is the ArraySystem class that instantiates the Array class and determines the wind farm layout and calculates total collection system cost
"""

import math
import numpy as np
import traceback
import pandas as pd

from .CostModule import CostModule
from .WeatherDelay import WeatherDelay as WD


class Cable:
    """

    Create an instance of Cable (either array or export)

        Parameters
        ---------
        cable_specs : dict
            Dictionary containing cable specifications
        line_frequency_hz : int
            Additional user inputs

        Returns
        -------
        current_capacity : float
            Cable current rating at 1m burial depth, Amps
        rated_voltage : float
            Cable rated voltage, kV
        ac_resistance : float
            Cable resistance for AC current, Ohms/km
        inductance : float
            Cable inductance, mH/km
        capacitance : float
            Cable capacitance, nF/km
        cost : int
            Cable cost, $US/km
        char_impedance : float
            Characteristic impedance of equivalent cable circuit, Ohms
        power_factor : float
            Power factor of AC current in cable (nondim)
        cable_power : float
            Maximum 3-phase power dissipated in cable, MW

    """

    def __init__(self, cable_specs, addl_specs):
        """
        Parameters
        ----------
        cable_specs : dict
            The input dictionary with key value pairs described in the
            class documentation

        addl_specs : dict
            The output dictionary with key value pairs as found on the
            output documentation.

        """

        self.current_capacity = cable_specs['Current Capacity (A)']
        self.rated_voltage    = cable_specs['Rated Voltage (V)']
        self.ac_resistance    = cable_specs['AC Resistance (Ohms/km)']
        self.inductance       = cable_specs['Inductance (mH/km)']
        self.capacitance      = cable_specs['Capacitance (nF/km)']
        self.cost             = cable_specs['Cost (USD/LF)']
        self.line_frequency_hz   = addl_specs['line_frequency_hz']


        # Calc additional cable specs
        self.calc_char_impedance(self.line_frequency_hz)
        self.calc_power_factor()
        self.calc_cable_power()

    def calc_char_impedance(self, line_frequency_hz):
        """
        Calculate characteristic impedance of cable, Ohms

        Parameters
        ----------
        line_frequency_hz : int
            Frequency of AC current, Hz
        """
        conductance = 1 / self.ac_resistance

        num = complex(self.ac_resistance, 2 * math.pi * line_frequency_hz * self.inductance)
        den = complex(conductance, 2 * math.pi * line_frequency_hz * self.capacitance)
        self.char_impedance = np.sqrt(num / den)

    def calc_power_factor(self):
        """
        Calculate power factor
        """

        phase_angle = math.atan(np.imag(self.char_impedance) /
                                np.real(self.char_impedance))
        self.power_factor = math.cos(phase_angle)

    def calc_cable_power(self):
        """
        Calculate maximum power transfer through 3-phase cable, MW
        """

        # TODO: Verify eqn is correct
        self.cable_power = (np.sqrt(3) * self.rated_voltage * self.current_capacity * self.power_factor / 1000)


class Array(Cable):
    """Array cable base class"""

    def __init__(self, cable_specs, addl_inputs):
        """
        Creates an instance of Array cable.
        (May be multiple instances of different capacity cables in a string)

        Parameters
        ----------
        cable_specs : dict
            Dictionary containing following cable specifications:

            - turbine_rating_MW

            - upstream_turb

            - turbine_spacing_rotor_diameters

            - rotor_diameter_m

        addl_inputs : dict

            - Any additional user inputs

        Returns
        -------
        self.max_turb_per_cable : float
            Maximum number of turbines (at turbine_rating_MW) an individual cable
            can support
        self.num_turb_per_cable : float
            Number of turbines each cable in a string actually supports.
        self.turb_sequence : float
            Ordering of cable in string, starting with smallest cable at 0
        self.downstream_connection : int
            Additional cable length requried to connect between different sized
            cables (for first cable in string only)
        self.array_cable_len : float
            Length of individual cable in a string, km
        """

        super().__init__(cable_specs, addl_inputs)
        self.line_frequency_hz = addl_inputs['line_frequency_hz']
        self.calc_max_turb_per_cable(addl_inputs)
        self.calc_num_turb_per_cable(addl_inputs)
        self.calc_array_cable_len(addl_inputs)

    def calc_max_turb_per_cable(self, addl_inputs):
        """
        Calculate the number of turbines that each cable can support

        Parameters
        ----------
        turbine_rating_MW : int
            Nameplate capacity of individual turbines
        """

        turbine_rating_MW = addl_inputs['turbine_rating_MW']

        self.max_turb_per_cable = np.floor(self.cable_power / turbine_rating_MW)

    def calc_num_turb_per_cable(self, addl_inputs):
        """
        Calculates actual number of turbines per cable, accounting for upstream
        turbines.

        Parameters
        ----------
        upstream_turb : int
            Number of turbines on upstream cables in string
        """

        upstream_turb = addl_inputs['upstream_turb']
        self.turb_sequence = addl_inputs['turb_sequence']

        self.num_turb_per_cable = self.max_turb_per_cable - upstream_turb

        if upstream_turb == 0:
            self.downstream_connection = -1
        else:
            self.downstream_connection = 0

    def calc_array_cable_len(self, addl_inputs):
        """
        Calculate array cable length per string, km

        Parameters
        ----------
        turbine_spacing_rotor_diameters : int
            Spacing between turbines in string, # of rotor diameters
        rotor_diameter_m : int or float
            Rotor diameter, m
        """

        turbine_spacing_rotor_diameters = addl_inputs['turbine_spacing_rotor_diameters']
        rotor_diameter_m = addl_inputs['rotor_diameter_m']

        self.calc_turb_section_len(turbine_spacing_rotor_diameters, rotor_diameter_m)

        self.array_cable_len = ((self.num_turb_per_cable + self.downstream_connection) * self.turb_section_length)

    #    @staticmethod
    def calc_turb_section_len(self, turbine_spacing_rotor_diameters, rotor_diameter_m):
        """
        Calculate array cable section length between two turbines. Also, section length == trench length. Which means
        trench_length = cable_length for that section.

        Parameters
        ----------
        turbine_spacing_rotor_diameters : int
            Spacing between turbines in string, # of rotor diameters
        rotor_diameter_m : int or float
            Rotor diameter, m

        Returns
        -------
        turb_connect_len : int
            Length of array cable between two turbines, km
        """

        self.turb_section_length = (turbine_spacing_rotor_diameters * rotor_diameter_m) / 1000

        return self.turb_section_length


class ArraySystem(CostModule):
    """


    \nThis module:

    * Calculates cable length to substation

    * Calculates number of strings in a subarray

    * Calculated number of strings

    * Calculates total cable length for each cable type

    * Calculates total trench length

    * Calculates total collection system cost based on amount of material, amount of labor, price data, cable length, and trench length.



    **Keys in the input dictionary are the following:**

    * Given below are attributes that define each cable type:
        * conductor_size
            (int)   cross-sectional diameter of cable [in mm]



    """

    def __init__(self, input_dict, output_dict, project_name):

        self.input_dict = input_dict
        self.output_dict = output_dict
        self.project_name = project_name
        self.output_dict['total_cable_len_km'] = 0
        self._km_to_LF = 0.0003048    #Units: [km/LF] Conversion factor for converting from km to linear foot.
        self._total_cable_cost = 0
        self._total_turbine_counter = 0
        self.turbines_on_cable = []
        self._cable_length_km = dict()
        self.check_terminal = 0


    def calc_num_strings(self):
        """
        Calculate number of full and partial strings to support full plant
        capacity.

        Parameters
        ----------
        available cables : dict
            Dictionary of cable types
        plant_capacity : int | float
            Total capcity of wind plant (MW)
        turbine_capacity : int | float
            Nameplate capacity of individual turbines (MW)

        Returns
        -------
        self.output_dict['total_turb_per_string'] : float
            Number of turbines on each string
        self.output_dict['num_full_strings'] : float
            Number of complete strings in array
        turb_per_partial_string : float
            Number of turbines in the partial string (if applicable)
        self.output_dict['num_partial_strings'] : float
            Number of partial strings (if applicable, 0 or 1)
        perc_full_string : list
            Percentage of maximum number of turbines per cable type on
            partial string
        self.output_dict['num_turb_per_cable'] : list
            Number of turbines on each cable type in string
        """

        # Calculate total number of individual turbines in wind plant
        self.output_dict['total_turb'] = self.input_dict['num_turbines']

        # Calculate the number of turbines on each cable type in a string
        self.output_dict['num_turb_per_cable'] = [cable.num_turb_per_cable for cable in self.cables.values()]

        # Calculate the total number of turbines per string
        self.output_dict['total_turb_per_string'] = sum(self.output_dict['num_turb_per_cable'])

        # Calculate number of full strings and any remainder required to
        # support the total number of turbines
        self.output_dict['num_full_strings'] = np.floor(self.output_dict['total_turb'] / self.output_dict['total_turb_per_string'])
        self.output_dict['num_leftover_turb'] = self.output_dict['total_turb'] % self.output_dict['total_turb_per_string']

        # Calculate number of turbines on a remaining partial string

        # Note: self.output_dict['turb_per_partial_string'] is only set if
        # calc_num_turb_partial_strings()
        # is called, which isn't always the case, as seen in the if...else construct below
        #
        # This means that self.output_dict['turb_per_partial_string'] cannot
        # be used an output value for the details output.

        if self.output_dict['num_leftover_turb'] > 0:
            self.output_dict['num_partial_strings'] = 1
            self.output_dict['perc_partial_string'] = self.calc_num_turb_partial_strings(self.output_dict['num_leftover_turb'], self.output_dict['num_turb_per_cable'])
        else:
            self.output_dict['num_partial_strings'] = 0
            self.output_dict['perc_partial_string'] = np.zeros(len(self.output_dict['num_turb_per_cable']))



        return (self.output_dict['total_turb_per_string'], self.output_dict['num_full_strings'], self.output_dict['num_partial_strings'],
                self.output_dict['perc_partial_string'], self.output_dict['num_turb_per_cable'])

    def calc_num_turb_partial_strings(self, num_leftover_turb, num_turb_per_cable):
        """
        If a partial string exists, calculate the percentage of turbines on
        each cable relative to a full string

        Parameters
        ----------
        self.output_dict['num_leftover_turb'] : float
            Number of turbines in partial string
        self.output_dict['num_turb_per_cable'] : list
            List of number of turbines per cable type on a full string

        Returns
        -------
        np.array
            Array of percent of turbines per cable type on partial string
            relative to full string
        """

        num_remaining = num_leftover_turb
        turb_per_partial_string = []

        # Loop through each cable type in the string. Determine how many
        # turbines are required for each cable type on the partial string
        for max_turb in num_turb_per_cable:
            if num_remaining > 0:
                turb_per_partial_string.append(min(num_remaining, max_turb))
            else:
                turb_per_partial_string.append(0.0)
            num_remaining -= max_turb

        perc_partial_string = np.divide(turb_per_partial_string, num_turb_per_cable)

        # Check to make sure there aren't any zeros in num_turbines_per_cable, which is used as the denominator
        # in the division above (this happens when not all of the cable types in the input sheet need to be used).
        # If there is a zero, then print a warning and change NaN to 0 in perc_partial_string.
        if 0.0 in num_turb_per_cable:
            print(
                f'Warning: {self.project_name} CollectionCost module generates number of turbines per string that '
                f'includes a zero entry. Please confirm that there not all cable types need to be used for the number of turbines that are being run.'
                f' num_turbines={self.input_dict["num_turbines"]} rating_MW={self.input_dict["turbine_rating_MW"]}'
                f' num_turb_per_cable: {num_turb_per_cable}')
            perc_partial_string = np.nan_to_num(perc_partial_string)

        self.output_dict['turb_per_partial_string'] = turb_per_partial_string

        return perc_partial_string

    #TODO: change length_to_substation calculation as a user defined input?
    @staticmethod
    def calc_cable_len_to_substation(distance_to_grid, turbine_spacing_rotor_diameters, row_spacing_rotor_diameters,
                                     num_strings):
        """
        Calculate the distance for the largest cable run to substation
        Assumes substation is in the center of the layout, 1 row spacing in
        front of first row

        Parameters
        ----------
        turbine_spacing_rotor_diameters : int or float
            Spacing between turbines in a row, # of rotor diameters
        row_spacing_rotor_diameters : int or float
            Spacing between rows in wind plant, # of rotor diameters
        num_strings : int
            Total number of strings

        Returns
        -------
        len_to_substation : int or float
            Total length of largest array cable required to connect each string
            to substation, km
        """

        string_to_substation_length = []

        if num_strings > 1:
            # Define spacing terms for even or odd number of strings
            #   Even number: substation centered between middle two strings
            #   Odd number : substation centered on middle string
            if (num_strings % 2) == 0:
                n_max = int(num_strings / 2)
                turb_space_scaling = 0.5
                range_strings = range(1, n_max + 1)

            else:
                n_max = int((num_strings - 1) / 2)
                turb_space_scaling = 1
                range_strings = range(n_max + 1)

            # Calculate hypotenuse length of each string to substation
            for idx in range_strings:
                if idx == 0:
                    c = 1
                else:
                    c = 2
                string_to_substation_length.append(c * np.sqrt(row_spacing_rotor_diameters ** 2 +
                                                               (turb_space_scaling * idx *
                                                                turbine_spacing_rotor_diameters) ** 2))

        else:
            string_to_substation_length.append(distance_to_grid)

        # Sum up total length to substation
        len_to_substation = np.sum(string_to_substation_length)

        return len_to_substation


    #TODO: Add parameter info in docstrings
    @staticmethod
    def calc_total_cable_length(total_turbines, count, check_terminal,  turbines_per_cable, cable, cable_specs,
                                num_full_strings, num_partial_strings, len_to_substation, perc_partial_string):
        """
        Calculate total length of each cable type, km

        Parameters
        ----------
        cable : object
            Instance of individual cable type
        cable_specs : dict
            Dictionary containing cable specifications
        self.output_dict['num_full_strings'] : float
            Number of complete strings in array
        self.output_dict['num_partial_strings'] : float
            Number of partial strings (if applicable, 0 or 1)
        len_to_substation : int or float
            Total length of largest array cable required to connect each string
            to substation, km
        self.output_dict['perc_partial_string'] : list
            List of percent of turbines per cable type on partial string
            relative to full string

        Returns
        -------
        total_cable_len : int or float
            Total length of individual cable type
        """

        # If terminal cable has already been accounted for, skip any calculations for other cables.
        if (cable.turb_sequence - 1) > check_terminal:
            cable.array_cable_len = 0
            cable.total_length = 0
            cable.num_turb_per_cable = 0
            return 0, 0

        # If num full strings < = 1, find which cable the final turbine is on, and calculate total cable length
        # (including the len to substation) using that cable.
        elif num_full_strings <= 1 and num_partial_strings >= 0:  # Essentially a switch for distributed wind

            # if number of turbines is less than total string capacity, find the terminal cable and find total cable len
            # up till that cable.
            if total_turbines <= turbines_per_cable[
                count]:  # If total turbines in project are less than cumulative turbines uptil and including that cable.
                # total_cable_len = (num_full_strings * cable.array_cable_len + num_partial_strings * (cable.array_cable_len * perc_partial_string) + len_to_substation)
                terminal_string = cable.turb_sequence - 1  # Flag the cable that is the actual terminal cable

                if (cable.turb_sequence - 1) == 0:  # That is, if cable #1 can hold more turbines than specified by user

                    cable.num_turb_per_cable = total_turbines
                    cable.array_cable_len = (
                            (cable.num_turb_per_cable + cable.downstream_connection) * cable.turb_section_length)

                    total_cable_len = ((num_full_strings * cable.array_cable_len) + (
                                num_partial_strings * cable.array_cable_len)) + len_to_substation

                else:

                    cable.num_turb_per_cable = total_turbines - turbines_per_cable[(count - 1)]
                    cable.array_cable_len = (
                            (cable.num_turb_per_cable + cable.downstream_connection) * cable.turb_section_length)

                    total_cable_len = ((num_full_strings * cable.array_cable_len) +
                                       (num_partial_strings * cable.array_cable_len)) + len_to_substation

                return total_cable_len, terminal_string

            else:

                total_cable_len = num_full_strings * cable.array_cable_len + num_partial_strings * (
                            cable.array_cable_len * perc_partial_string)

        else:  # Switch for utility scale landbosse
            if cable.turb_sequence == len(cable_specs):
                # Only add len_to_substation to the final cable in the string
                total_cable_len = (num_full_strings * cable.array_cable_len + num_partial_strings * (
                            cable.array_cable_len * perc_partial_string) + len_to_substation)
            else:
                total_cable_len = (num_full_strings * cable.array_cable_len + num_partial_strings * (
                            cable.array_cable_len * perc_partial_string))

        return total_cable_len, 9999


    def create_ArraySystem(self):

        #data used in parent classes:
        self.addl_specs = dict()
        self.addl_specs['turbine_rating_MW'] = self.input_dict['turbine_rating_MW']
        self.addl_specs['upstream_turb'] = 0
        self.addl_specs['turb_sequence'] = 1
        self.addl_specs['turbine_spacing_rotor_diameters'] = self.input_dict['turbine_spacing_rotor_diameters']
        self.addl_specs['rotor_diameter_m'] = self.input_dict['rotor_diameter_m']
        self.addl_specs['line_frequency_hz'] = self.input_dict['line_frequency_hz']




        system = {
            'upstream_turb': self.addl_specs['upstream_turb'],
            'turb_sequence': self.addl_specs['turb_sequence'],
            'turbine_rating_MW' : self.addl_specs['turbine_rating_MW'],
            'turbine_spacing_rotor_diameters': self.addl_specs['turbine_spacing_rotor_diameters'],
            'rotor_diameter_m': self.addl_specs['rotor_diameter_m']
        }

        # Loops through all user defined array cable types, composing them
        # in ArraySystem


        self.cables = {}
        self.input_dict['cable_specs'] = self.input_dict['cable_specs_pd'].T.to_dict()
        n=0 #to keep tab of number of cables input by user.
        while n<len(self.input_dict['cable_specs']):
            specs = self.input_dict['cable_specs'][n]
            # Create instance of each cable and assign to ArraySystem.cables
            cable = Array(specs, self.addl_specs)
            n+=1


            #self.cables[name] stores value which is a new instantiation of object of type Array.
            self.cables[specs['Array Cable']] = cable
            self.output_dict['cables'] = self.cables

            # Update number of upstream cables on the string
            self.addl_specs['upstream_turb'] += cable.num_turb_per_cable
            self.addl_specs['turb_sequence'] += 1


            # Calculate number of required strings to support plant capacity
        self.output_dict['turb_per_string'], self.output_dict['num_full_strings'], self.output_dict['num_partial_strings'], self.output_dict['perc_partial_string'], self.output_dict['num_turb_per_cable'] = self.calc_num_strings()

        # Calculate total length of cable run to substation
        self.output_dict['num_strings'] = self.output_dict['num_full_strings'] + self.output_dict['num_partial_strings']

        if self.input_dict['user_defined_distance_to_grid_connection'] == 0:
            distributed_wind_distance_to_grid = (self.input_dict['turbine_spacing_rotor_diameters'] * self.input_dict[
                'rotor_diameter_m']) / 1000  # This only gets used if number of strings is <= 1
            self.output_dict['distance_to_grid_connection_km'] = self.calc_cable_len_to_substation(
                distributed_wind_distance_to_grid, self.input_dict['turbine_spacing_rotor_diameters'],
                self.input_dict['row_spacing_rotor_diameters'], self.output_dict['num_strings'])
        else:
            self.output_dict['distance_to_grid_connection_km'] = self.input_dict['distance_to_grid_connection_km']

        self.output_dict['cable_len_to_grid_connection_km'] = self.output_dict[
            'distance_to_grid_connection_km']  # assumes 3 conductors and fiber and neutral

        cable_sequence = 0
        # Make a list of how many turbines per cable
        for _, (name, cable) in enumerate(self.cables.items()):
            if cable_sequence == 0:
                self.turbines_on_cable.append(cable.num_turb_per_cable)
            else:
                self.turbines_on_cable.append(cable.num_turb_per_cable + self.turbines_on_cable[(cable_sequence - 1)])
            # turbines_on_cable[cable_sequence] += cable.num_turb_per_cable
            cable_sequence += 1
        self.__turbines_on_cable = self.turbines_on_cable

        # Calculate total length of each cable type, and total cost that calculated length of cable:
        count = 0
        for idx, (name, cable) in enumerate(self.cables.items()):
            total_cable_len, self.check_terminal = self.calc_total_cable_length(self.output_dict['total_turb'], count,
                                                                                self.check_terminal,
                                                                                self.__turbines_on_cable,
                                                                                cable, self.input_dict['cable_specs'],
                                                                                self.output_dict['num_full_strings'],
                                                                                self.output_dict['num_partial_strings'],
                                                                                self.output_dict[
                                                                                    'distance_to_grid_connection_km'],
                                                                                self.output_dict['perc_partial_string'][
                                                                                    idx],
                                                                                )
            count += 1
            # self._total_turbine_counter = turbine_tally
            self._cable_length_km[name] = total_cable_len
            cable.total_length = total_cable_len
            self.output_dict['total_cable_len_km'] += total_cable_len
            cable.total_cost = (total_cable_len / self._km_to_LF) * cable.cost
            self._total_cable_cost += cable.total_cost  # Keep running tally of total cable cost used in wind farm.

        # Repopulate the turbines per cable sequence to make sure it reflects any changes that happened since
        # the first time this sequence was populated.
        self.output_dict['num_turb_per_cable'] = [cable.num_turb_per_cable for cable in self.cables.values()]
        self.output_dict['total_turb_per_string'] = sum(self.output_dict['num_turb_per_cable'])

    def calculate_trench_properties(self, trench_properties_input, trench_properties_output):
        """
        Calculates the length of trench needed based on cable length and width of mulcher.
        """

        # units of cubic meters
        trench_properties_output['trench_length_km'] = trench_properties_output['total_cable_len_km']

    def calculate_weather_delay(self, weather_delay_input_data, weather_delay_output_data):
        """Calculates wind delays for roads"""
        # construct WeatherDelay module
        WD(weather_delay_input_data, weather_delay_output_data)

        # compute weather delay
        wind_delay = pd.DataFrame(weather_delay_output_data['wind_delays'])

        # if greater than 4 hour delay, then shut down for full day (10 hours)
        wind_delay[(wind_delay > 4)] = 10
        weather_delay_output_data['wind_delay_time'] = float(wind_delay.sum())

        return weather_delay_output_data

    def estimate_construction_time(self, construction_time_input_data, construction_time_output_data):
        """
        Function to estimate construction time on per turbine basis.

        Parameters
        -------
        duration_construction

        pd.DataFrame
            rsmeans

        pd.DataFrame
            trench_length_km



        Returns
        -------

        (pd.DataFrame) operation_data

        """

        collection_construction_time = construction_time_input_data['construct_duration'] * 1 / 3  # assumes collection construction occurs for one-third of project duration

        throughput_operations = construction_time_input_data['rsmeans']
        trench_length_km = construction_time_output_data['trench_length_km']
        if construction_time_input_data['turbine_rating_MW'] >= 0.1:
            operation_data = throughput_operations.where(throughput_operations['Module'] == 'Collection').dropna(
                thresh=4)
            # from rsmeans data, only read in Collection related data and filter out the rest:
            cable_trenching = throughput_operations[throughput_operations.Module == 'Collection']
        else:   #switch for small DW
            operation_data = throughput_operations.where(
                throughput_operations['Module'] == 'Small DW Collection').dropna(thresh=4)
            # from rsmeans data, only read in Collection related data and filter out the rest:
            cable_trenching = throughput_operations[throughput_operations.Module == 'Small DW Collection']
        # operation_data = pd.merge()

        # from rsmeans data, only read in Collection related data and filter out the rest:
        cable_trenching = throughput_operations[throughput_operations.Module == 'Collection']

        # Storing data with labor related inputs:
        trenching_labor = cable_trenching[cable_trenching.values == 'Labor']
        trenching_labor_usd_per_hr = trenching_labor['Rate USD per unit'].sum()

        construction_time_output_data['trenching_labor_usd_per_hr']=trenching_labor_usd_per_hr
        trenching_labor_daily_output = trenching_labor['Daily output'].values[0]  # Units:  LF/day  -> where LF = Linear Foot
        trenching_labor_num_workers = trenching_labor['Number of workers'].sum()

        # Storing data with equipment related inputs:
        trenching_equipment = cable_trenching[cable_trenching.values == 'Equipment']
        trenching_cable_equipment_usd_per_hr = trenching_equipment['Rate USD per unit'].sum()
        construction_time_output_data['trenching_cable_equipment_usd_per_hr']=trenching_cable_equipment_usd_per_hr
        trenching_equipment_daily_output = trenching_equipment['Daily output'].values[0]  # Units:  LF/day  -> where LF = Linear Foot
        construction_time_output_data['trenching_labor_daily_output'] = trenching_labor_daily_output
        construction_time_output_data['trenching_equipment_daily_output'] = trenching_equipment_daily_output

        operation_data['Number of days taken by single crew'] = ((trench_length_km / self._km_to_LF) / trenching_labor_daily_output)
        operation_data['Number of crews'] = np.ceil((operation_data['Number of days taken by single crew'] / 30) / collection_construction_time)
        operation_data['Cost USD without weather delays'] = ((trench_length_km / self._km_to_LF) / trenching_labor_daily_output) * (operation_data['Rate USD per unit'] * construction_time_input_data['operational_hrs_per_day'])
        alpha = operation_data[operation_data['Type of cost'] == 'Collection']
        operation_data_id_days_crews_workers = alpha[['Operation ID', 'Number of days taken by single crew', 'Number of crews', 'Number of workers']]

        alpha = operation_data[operation_data['Type of cost'] == 'Labor']
        operation_data_id_days_crews_workers = alpha[['Operation ID', 'Number of days taken by single crew', 'Number of crews', 'Number of workers']]

        # if more than one crew needed to complete within construction duration then assume that all construction
        # happens within that window and use that timeframe for weather delays;
        # if not, use the number of days calculated
        operation_data['time_construct_bool'] = operation_data['Number of days taken by single crew'] > collection_construction_time * 30
        boolean_dictionary = {True: collection_construction_time * 30, False: np.NAN}
        operation_data['time_construct_bool'] = operation_data['time_construct_bool'].map(boolean_dictionary)
        operation_data['Time construct days'] = operation_data[['time_construct_bool', 'Number of days taken by single crew']].min(axis=1)
        num_days = operation_data['Time construct days'].max()

<<<<<<< HEAD
        # No 'management crew' in small DW
        if construction_time_input_data['turbine_rating_MW'] >= 0.1:
            # pull out management data
            crew_cost = self.input_dict['crew_cost']
            crew = self.input_dict['crew'][self.input_dict['crew']['Crew type ID'].str.contains('M0')]
            management_crew = pd.merge(crew_cost, crew, on=['Labor type ID'])
            management_crew = management_crew.assign(per_diem_total=management_crew['Per diem USD per day'] * management_crew['Number of workers'] * num_days.iloc[0])
            management_crew = management_crew.assign(hourly_costs_total=management_crew['Hourly rate USD per hour'] * self.input_dict['hour_day'][self.input_dict['time_construct']]  * num_days.iloc[0])
            management_crew = management_crew.assign(total_crew_cost_before_wind_delay=management_crew['per_diem_total'] + management_crew['hourly_costs_total'])
            self.output_dict['management_crew'] = management_crew
            self.output_dict['managament_crew_cost_before_wind_delay'] = management_crew['total_crew_cost_before_wind_delay'].sum()
        else:
            self.output_dict['managament_crew_cost_before_wind_delay'] = 0.0

=======
        # pull out management data
        crew_cost = self.input_dict['crew_cost']
        crew = self.input_dict['crew'][self.input_dict['crew']['Crew type ID'].str.contains('M0')]
        management_crew = pd.merge(crew_cost, crew, on=['Labor type ID'])
        management_crew = management_crew.assign(per_diem_total=management_crew['Per diem USD per day'] * management_crew['Number of workers'] * num_days)
        management_crew = management_crew.assign(hourly_costs_total=management_crew['Hourly rate USD per hour'] * self.input_dict['hour_day'][self.input_dict['time_construct']] * num_days)
        management_crew = management_crew.assign(total_crew_cost_before_wind_delay=management_crew['per_diem_total'] + management_crew['hourly_costs_total'])
        self.output_dict['management_crew'] = management_crew
        self.output_dict['managament_crew_cost_before_wind_delay']= management_crew['total_crew_cost_before_wind_delay'].sum()
>>>>>>> 4c75be2a

        construction_time_output_data['operation_data_id_days_crews_workers'] = operation_data_id_days_crews_workers
        construction_time_output_data['operation_data_entire_farm'] = operation_data

        return construction_time_output_data['operation_data_entire_farm']



    def calculate_costs(self, calculate_costs_input_dict, calculate_costs_output_dict):

        #read in rsmeans data:
        # rsmeans = calculate_costs_input_dict['rsmeans']
        operation_data = calculate_costs_output_dict['operation_data_entire_farm']

        per_diem = operation_data['Number of workers'] * operation_data['Number of crews']  * (operation_data['Time construct days'] + np.ceil(operation_data['Time construct days'] / 7)) * calculate_costs_input_dict['rsmeans_per_diem']
        per_diem = per_diem.dropna()

        calculate_costs_output_dict['time_construct_days'] = (calculate_costs_output_dict['trench_length_km'] / self._km_to_LF) / calculate_costs_output_dict['trenching_labor_daily_output']
        wind_delay_fraction = (calculate_costs_output_dict['wind_delay_time'] / calculate_costs_input_dict['operational_hrs_per_day']) / calculate_costs_output_dict['time_construct_days']
        # check if wind_delay_fraction is greater than 1, which would mean weather delays are longer than they can possibily be for the input data
        if wind_delay_fraction > 1:
            raise ValueError('{}: Error: Wind delay greater than 100%'.format(type(self).__name__))
        calculate_costs_output_dict['wind_multiplier'] = 1 / (1 - wind_delay_fraction)

        #Calculating trenching cost:
        calculate_costs_output_dict['Days taken for trenching (equipment)'] = (calculate_costs_output_dict['trench_length_km'] / self._km_to_LF) / calculate_costs_output_dict['trenching_equipment_daily_output']
        calculate_costs_output_dict['Equipment cost of trenching per day {usd/day)'] = calculate_costs_output_dict['trenching_cable_equipment_usd_per_hr'] * calculate_costs_input_dict['operational_hrs_per_day']
        calculate_costs_output_dict['Equipment Cost USD without weather delays'] = (calculate_costs_output_dict['Days taken for trenching (equipment)'] * calculate_costs_output_dict['Equipment cost of trenching per day {usd/day)'])
        calculate_costs_output_dict['Equipment Cost USD with weather delays'] = calculate_costs_output_dict['Equipment Cost USD without weather delays'] *  calculate_costs_output_dict['wind_multiplier']

        if calculate_costs_input_dict['turbine_rating_MW'] >= 0.1:
            trenching_equipment_rental_cost_df = pd.DataFrame([['Equipment rental', calculate_costs_output_dict[
                'Equipment Cost USD with weather delays'], 'Collection']],
                                                              columns=['Type of cost', 'Cost USD',
                                                                       'Phase of construction'])
        else:
            if calculate_costs_output_dict['Equipment Cost USD with weather delays'] < 137:
                calculate_costs_output_dict['Equipment Cost USD with weather delays'] = 137   #cost of renting for a day
                trenching_equipment_rental_cost_df = pd.DataFrame([['Equipment rental', calculate_costs_output_dict[
                    'Equipment Cost USD with weather delays'], 'Collection']],
                                                                  columns=['Type of cost', 'Cost USD',
                                                                           'Phase of construction'])
            else:
                trenching_equipment_rental_cost_df = pd.DataFrame([['Equipment rental', calculate_costs_output_dict[
                    'Equipment Cost USD with weather delays'], 'Small DW Collection']],
                                                                  columns=['Type of cost', 'Cost USD',
                                                                           'Phase of construction'])

        #Calculating labor cost:
        calculate_costs_output_dict['Days taken for trenching (labor)'] = ((calculate_costs_output_dict['trench_length_km'] / self._km_to_LF) / calculate_costs_output_dict['trenching_labor_daily_output'])
        calculate_costs_output_dict['Labor cost of trenching per day (usd/day)'] = (calculate_costs_output_dict['trenching_labor_usd_per_hr'] * calculate_costs_input_dict['operational_hrs_per_day'] * calculate_costs_input_dict['overtime_multiplier'])
        calculate_costs_output_dict['Total per diem costs (USD)'] = per_diem.sum()
        calculate_costs_output_dict['Labor Cost USD without weather delays'] =((calculate_costs_output_dict['Days taken for trenching (labor)'] * calculate_costs_output_dict['Labor cost of trenching per day (usd/day)']) + (calculate_costs_output_dict['Total per diem costs (USD)'] + calculate_costs_output_dict['managament_crew_cost_before_wind_delay']))
        calculate_costs_output_dict['Labor Cost USD with weather delays'] = calculate_costs_output_dict['Labor Cost USD without weather delays'] * calculate_costs_output_dict['wind_multiplier']

        if calculate_costs_input_dict['turbine_rating_MW'] >= 0.1:
            trenching_labor_cost_df = pd.DataFrame(
                [['Labor', calculate_costs_output_dict['Labor Cost USD with weather delays'], 'Collection']],
                columns=['Type of cost', 'Cost USD', 'Phase of construction'])
        else:
            trenching_labor_cost_df = pd.DataFrame(
                [['Labor', calculate_costs_output_dict['Labor Cost USD with weather delays'], 'Small DW Collection']],
                columns=['Type of cost', 'Cost USD', 'Phase of construction'])

        #Calculate cable cost:
        cable_cost_usd_per_LF_df = pd.DataFrame([['Materials',self._total_cable_cost, 'Collection']],
                                               columns = ['Type of cost', 'Cost USD', 'Phase of construction'])

        # Combine all calculated cost items into the 'collection_cost' dataframe:
        collection_cost = pd.DataFrame([],columns = ['Type of cost', 'Cost USD', 'Phase of construction'])
        collection_cost = collection_cost.append(trenching_equipment_rental_cost_df)
        collection_cost = collection_cost.append(trenching_labor_cost_df)
        collection_cost = collection_cost.append(cable_cost_usd_per_LF_df)

        # Calculate Mobilization Cost and add to collection_cost dataframe.
        # For utility scale plants, mobilization is assumed to be 5% of the sum of labor, equipment, and material costs.
        # For distributed mode, mobilization is a calculated % that is a function of turbine size.
        if calculate_costs_input_dict['num_turbines'] > 10:
            calculate_costs_output_dict['mob_cost'] = collection_cost['Cost USD'].sum() * 0.05
        else:
            if calculate_costs_input_dict['turbine_rating_MW'] >= 0.1:
                calculate_costs_output_dict['mob_cost'] = collection_cost[
                    'Cost USD'].sum() * self.mobilization_cost(calculate_costs_input_dict['turbine_rating_MW'])
            else:  # mobilization cost included in equipment rental cost
                calculate_costs_output_dict['mob_cost'] = 0.0

        mobilization_cost = pd.DataFrame([['Mobilization', calculate_costs_output_dict['mob_cost'], 'Collection']],
                                         columns=['Type of cost', 'Cost USD', 'Phase of construction'])
        collection_cost = collection_cost.append(mobilization_cost)

        calculate_costs_output_dict['total_collection_cost'] = collection_cost

        return collection_cost

    def outputs_for_detailed_tab(self, input_dict, output_dict):
        """
        Creates a list of dictionaries which can be used on their own or
        used to make a dataframe.

        Returns
        -------
        list(dict)
            A list of dicts, with each dict representing a row of the data.
        """
        result = []
        module = 'Collection Cost'
        result.append({
            'unit': '',
            'type': 'variable',
            'variable_df_key_col_name': 'Total Number of Turbines',
            'value': float(self.output_dict['total_turb'])
        })

        result.append({
            'unit': 'km',
            'type': 'variable',
            'variable_df_key_col_name': 'Total trench length',
            'value': float(self.output_dict['trench_length_km'])
        })

        result.append({
            'unit': 'km',
            'type': 'variable',
            'variable_df_key_col_name': 'Total cable length',
            'value': float(self.output_dict['total_cable_len_km'])
        })

        result.append({
            'unit': '',
            'type': 'variable',
            'variable_df_key_col_name': 'Number of Turbines Per String in Full String',
            'value': float(self.output_dict['total_turb_per_string'])
        })
        result.append({
            'unit': '',
            'type': 'variable',
            'variable_df_key_col_name': 'Number of Full Strings',
            'value': float(self.output_dict['num_full_strings'])
        })
        result.append({
            'unit': '',
            'type': 'variable',
            'variable_df_key_col_name': 'Number of Turbines in Partial String',
            'value': float(self.output_dict['num_leftover_turb'])
        })
        result.append({
            'unit': '',
            'type': 'variable',
            'variable_df_key_col_name': 'Number of Partial Strings',
            'value': float(self.output_dict['num_partial_strings'])
        })
        result.append({
            'unit': '',
            'type': 'variable',
            'variable_df_key_col_name': 'Total number of strings full + partial',
            'value': float(self.output_dict['num_full_strings'] + self.output_dict['num_partial_strings'])
        })
        result.append({
            'unit': '',
            'type': 'variable',
            'variable_df_key_col_name': 'Trench Length to Substation (km)',
            'value': float(self.output_dict['distance_to_grid_connection_km'])
        })
        result.append({
            'unit': '',
            'type': 'variable',
            'variable_df_key_col_name': 'Cable Length to Substation (km)',
            'value': float(self.output_dict['cable_len_to_grid_connection_km'])
        })

        cables = ''
        n = 1  # to keep tab of number of cables input by user.
        for cable, specs in self.output_dict['cables'].items():
            if n == len(self.output_dict['cables']):
                cables += str(cable)
            else:
                cables += str(cable) + '  ,  '

            for variable, value in specs.__dict__.items():
                if variable == 'array_cable_len':
                    result.append({
                        'unit': 'km',
                        'type': 'variable',
                        'variable_df_key_col_name': 'Array cable length for cable  ' + cable,
                        'value': float(value)
                    })
                elif variable == 'total_length':
                    result.append({
                        'unit': 'km',
                        'type': 'variable',
                        'variable_df_key_col_name': 'Total cable length for cable  ' + cable,
                        'value': float(value)
                    })

                elif variable == 'total_cost':
                    result.append({
                        'unit': 'usd',
                        'type': 'variable',
                        'variable_df_key_col_name': 'Total cable cost for cable  ' + cable,
                        'value': float(value)
                    })
            n += 1

        result.append({
            'unit': '',
            'type': 'list',
            'variable_df_key_col_name': 'Number of turbines per cable type in full strings [' + cables + ']',

            'value': str(self.output_dict['num_turb_per_cable'])
        })

        if self.input_dict['turbine_rating_MW'] > 0.1:
            for row in self.output_dict['management_crew'].itertuples():
                dashed_row = ' <--> '.join(str(x) for x in list(row))
                result.append({
                    'unit': '',
                    'type': 'dataframe',
                    'variable_df_key_col_name': 'Labor type ID <--> Hourly rate USD per hour <--> Per diem USD per day <--> Operation <--> Crew type <--> Crew name <--> Number of workers <--> Per Diem Total <--> Hourly costs total <--> Crew total cost ',
                    'value': dashed_row
                })

        result.append({
            'unit': '',
            'type': 'list',
            'variable_df_key_col_name': 'Percent length of cable in partial string [' + cables + ']',

            'value': str(self.output_dict['perc_partial_string'])
        })



        for row in self.output_dict['total_collection_cost'].itertuples():
            dashed_row = '{} <--> {} <--> {}'.format(row[1], row[3], math.ceil(row[2]))
            result.append({
                'unit': '',
                'type': 'dataframe',
                'variable_df_key_col_name': 'Type of Cost <--> Phase of Construction <--> Cost in USD ',
                'value': dashed_row,
                'last_number': row[2]
            })


        for _dict in result:
            _dict['project_id_with_serial'] = self.project_name
            _dict['module'] = module

        self.output_dict['collection_cost_csv'] = result
        return result

    def run_module(self):
        """
        Runs the CollectionCost module and populates the IO dictionaries with calculated values.

        """

        try:
            self.create_ArraySystem()
            self.calculate_trench_properties(self.input_dict, self.output_dict)
            operation_data = self.estimate_construction_time(self.input_dict, self.output_dict)

            # pull only global inputs for weather delay from input_dict
            weather_data_keys = ('wind_shear_exponent',
                                 'weather_window')

            # specify collection-specific weather delay inputs
            self.weather_input_dict = dict(
                [(i, self.input_dict[i]) for i in self.input_dict if i in set(weather_data_keys)])
            self.weather_input_dict[
                'start_delay_hours'] = 0  # assume zero start for when collection construction begins (start at beginning of construction time)
            self.weather_input_dict[
                'critical_wind_speed_m_per_s'] = self.input_dict['critical_speed_non_erection_wind_delays_m_per_s']
            self.weather_input_dict[
                'wind_height_of_interest_m'] = self.input_dict['critical_height_non_erection_wind_delays_m']

            # Compute the duration of the construction for electrical collection
            duration_construction = operation_data['Time construct days'].max(skipna=True)
            days_per_month = 30
            duration_construction_months = duration_construction / days_per_month
            self.output_dict['collection_construction_months'] = duration_construction_months

            # compute and specify weather delay mission time for roads
            operational_hrs_per_day = self.input_dict['hour_day'][self.input_dict['time_construct']]
            mission_time_hrs = duration_construction * operational_hrs_per_day
            self.weather_input_dict['mission_time_hours'] = int(mission_time_hrs)

            self.calculate_weather_delay(self.weather_input_dict, self.output_dict)
            self.calculate_costs(self.input_dict, self.output_dict)
            self.outputs_for_detailed_tab(self.input_dict, self.output_dict)
            self.output_dict['collection_cost_module_type_operation'] = self.outputs_for_costs_by_module_type_operation(
                input_df=self.output_dict['total_collection_cost'],
                project_id=self.project_name,
                total_or_turbine=True
            )
            return 0, 0  # module ran successfully
        except Exception as error:
            traceback.print_exc()
            print(f"Fail {self.project_name} CollectionCost")
            return 1, error  # module did not run successfully<|MERGE_RESOLUTION|>--- conflicted
+++ resolved
@@ -744,7 +744,7 @@
         operation_data['Time construct days'] = operation_data[['time_construct_bool', 'Number of days taken by single crew']].min(axis=1)
         num_days = operation_data['Time construct days'].max()
 
-<<<<<<< HEAD
+
         # No 'management crew' in small DW
         if construction_time_input_data['turbine_rating_MW'] >= 0.1:
             # pull out management data
@@ -759,23 +759,10 @@
         else:
             self.output_dict['managament_crew_cost_before_wind_delay'] = 0.0
 
-=======
-        # pull out management data
-        crew_cost = self.input_dict['crew_cost']
-        crew = self.input_dict['crew'][self.input_dict['crew']['Crew type ID'].str.contains('M0')]
-        management_crew = pd.merge(crew_cost, crew, on=['Labor type ID'])
-        management_crew = management_crew.assign(per_diem_total=management_crew['Per diem USD per day'] * management_crew['Number of workers'] * num_days)
-        management_crew = management_crew.assign(hourly_costs_total=management_crew['Hourly rate USD per hour'] * self.input_dict['hour_day'][self.input_dict['time_construct']] * num_days)
-        management_crew = management_crew.assign(total_crew_cost_before_wind_delay=management_crew['per_diem_total'] + management_crew['hourly_costs_total'])
-        self.output_dict['management_crew'] = management_crew
-        self.output_dict['managament_crew_cost_before_wind_delay']= management_crew['total_crew_cost_before_wind_delay'].sum()
->>>>>>> 4c75be2a
-
         construction_time_output_data['operation_data_id_days_crews_workers'] = operation_data_id_days_crews_workers
         construction_time_output_data['operation_data_entire_farm'] = operation_data
 
         return construction_time_output_data['operation_data_entire_farm']
-
 
 
     def calculate_costs(self, calculate_costs_input_dict, calculate_costs_output_dict):
