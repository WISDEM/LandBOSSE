--- conflicted
+++ resolved
@@ -843,20 +843,11 @@
                                                columns = ['Type of cost', 'Cost USD', 'Phase of construction'])
 
         # Combine all calculated cost items into the 'collection_cost' dataframe:
-<<<<<<< HEAD
-
-        collection_cost = pd.DataFrame([],columns = ['Type of cost', 'Cost USD', 'Phase of construction'])  # todo: I believe Phase of construction here is the same as Operation ID in other modules? we should change to be consistent
-
-        collection_cost = collection_cost.append(trenching_equipment_rental_cost_df)
-        collection_cost = collection_cost.append(trenching_labor_cost_df)
-        collection_cost = collection_cost.append(cable_cost_usd_per_LF_df)
-=======
         collection_cost = pd.DataFrame([],columns = ['Type of cost', 'Cost USD', 'Phase of construction'])
         collection_cost = pd.concat( (collection_cost,
                                       trenching_equipment_rental_cost_df,
                                       trenching_labor_cost_df,
                                       cable_cost_usd_per_LF_df) )
->>>>>>> ab20fedf
 
         # Calculate Mobilization Cost and add to collection_cost dataframe.
         # For utility scale plants, mobilization is assumed to be 5% of the sum of labor, equipment, and material costs.
