import traceback
import math

from .ManagementCost import ManagementCost
from .FoundationCost import FoundationCost
from .SubstationCost import SubstationCost
from .GridConnectionCost import GridConnectionCost
from .SitePreparationCost import SitePreparationCost
from .CollectionCost import Cable, Array, ArraySystem
from .ErectionCost import ErectionCost
from .DevelopmentCost import DevelopmentCost

import pandas as pd

class Manager:
    """
    The Manager class distributes input and output dictionaries among
    the various modules. It maintains the hierarchical dictionary
    structure.
    """

    def __init__(self, input_dict, output_dict):
        """
        This initializer sets up the instance variables of:

        self.cost_modules: A list of cost module instances. Each of the
            instances must implement the method input_output.

        self.input_dict: A placeholder for the inputs dictionary

        self.output_dict: A placeholder for the output dictionary
        """
        self.input_dict = input_dict
        self.output_dict = output_dict

    def execute_landbosse(self, project_name):
        try:
            # Create weather window that will be used for all tasks (window for entire project; selected to restrict to seasons and hours specified)
            weather_data_user_input = self.input_dict['weather_window']
            season_construct = self.input_dict['season_construct']
            time_construct = self.input_dict['time_construct']
            daily_operational_hours = self.input_dict['hour_day'][time_construct]

            # Filtered window. Restrict to the seasons and hours specified.
            filtered_weather_window = weather_data_user_input.loc[(weather_data_user_input['Season'].isin(season_construct)) & (weather_data_user_input['Time window'] == time_construct)]
            filtered_weather_window = filtered_weather_window[0:(math.ceil(self.input_dict['construct_duration'] * 30 * daily_operational_hours))]

            # Rename weather data to specify types
            self.input_dict['weather_window'] = filtered_weather_window
            self.input_dict['weather_data_user_input'] = weather_data_user_input

            foundation_cost = FoundationCost(input_dict=self.input_dict, output_dict=self.output_dict, project_name=project_name)
            foundation_cost.run_module()

            roads_cost = SitePreparationCost(input_dict=self.input_dict, output_dict=self.output_dict, project_name=project_name)
            roads_cost.run_module()

            substation_cost = SubstationCost(input_dict=self.input_dict, output_dict=self.output_dict, project_name=project_name)
            substation_cost.run_module()

            transdist_cost = GridConnectionCost(input_dict=self.input_dict, output_dict=self.output_dict, project_name=project_name)
            transdist_cost.run_module()

            collection_cost = ArraySystem(input_dict=self.input_dict, output_dict=self.output_dict, project_name=project_name)
            collection_cost.run_module()

            development_cost = DevelopmentCost(input_dict=self.input_dict, output_dict=self.output_dict,
                                          project_name=project_name)
            development_cost.run_module()

            erection_cost_output_dict = dict()
            erection_cost = ErectionCost(
                input_dict=self.input_dict,
                output_dict=self.output_dict,
                project_name=project_name
            )
            erection_cost.run_module()

            self.output_dict['erection_cost'] = erection_cost_output_dict



            self.output_dict['actual_construction_months'] = self.output_dict['siteprep_construction_months'] + \
                                                             max(self.output_dict['erection_construction_months'],
                                                             self.output_dict['foundation_construction_months'],
                                                             self.output_dict['collection_construction_months']) + 1

            if self.output_dict['actual_construction_months'] < self.input_dict['construct_duration']:
                road_cost = self.output_dict['total_road_cost']
                index = road_cost['Type of cost'] == 'Other'
                other = road_cost[index]
                amount_shorter_than_input_construction_time = (self.input_dict['construct_duration'] - self.output_dict['siteprep_construction_months'])
                road_cost.loc[index, 'Cost USD'] = other['Cost USD'] - amount_shorter_than_input_construction_time * 55500
                self.output_dict['total_road_cost'] = road_cost

<<<<<<< HEAD
            total_costs = self.output_dict['total_collection_cost']
            total_costs = total_costs.append(self.output_dict['total_road_cost'], sort=False)
            total_costs = total_costs.append(self.output_dict['total_transdist_cost'], sort=False)
            total_costs = total_costs.append(self.output_dict['total_substation_cost'], sort=False)
            total_costs = total_costs.append(self.output_dict['total_foundation_cost'], sort=False)
            total_costs = total_costs.append(self.output_dict['total_erection_cost'], sort=False)
            total_costs = total_costs.append(self.output_dict['total_development_cost'], sort=False)

=======
            total_costs = pd.concat( (self.output_dict['total_collection_cost'],
                                      self.output_dict['total_road_cost'],
                                      self.output_dict['total_transdist_cost'],
                                      self.output_dict['total_substation_cost'],
                                      self.output_dict['total_foundation_cost'], 
                                      self.output_dict['total_erection_cost'], 
                                      self.output_dict['total_development_cost'], 
                                      ) )
            self.input_dict['project_value_usd'] = float(total_costs['Cost USD'].sum())
            self.input_dict['foundation_cost_usd'] = self.output_dict['total_foundation_cost']['Cost USD'].sum()
>>>>>>> ab20fedf


            self.output_dict['erection_cost'] = erection_cost_output_dict

            try:
                total_costs = self.output_dict['total_collection_cost']
                total_costs = total_costs.append(self.output_dict['total_road_cost'], sort=False)
                total_costs = total_costs.append(self.output_dict['total_transdist_cost'], sort=False)
                total_costs = total_costs.append(self.output_dict['total_substation_cost'], sort=False)
                total_costs = total_costs.append(self.output_dict['total_foundation_cost'], sort=False)
                total_costs = total_costs.append(self.output_dict['total_erection_cost'], sort=False)
                total_costs = total_costs.append(self.output_dict['total_development_cost'], sort=False)

                self.input_dict['project_value_usd'] = total_costs.sum(numeric_only=True)[0]
                self.output_dict['project_value_usd'] = self.input_dict['project_value_usd']
                self.input_dict['foundation_cost_usd'] = self.output_dict['total_foundation_cost'].sum(numeric_only=True)[0]

                management_cost = ManagementCost(input_dict=self.input_dict, output_dict=self.output_dict, project_name=project_name)
                management_cost.run_module()
                foo = total_costs.sum(numeric_only=True)[0]
                self.input_dict['project_value_usd'] = total_costs.sum(numeric_only=True)[0] + \
                                                       self.output_dict['total_management_cost']

                self.output_dict['project_value_usd'] = self.input_dict['project_value_usd']

            except Exception as error:  # exception handling for landbosse_api
                self.input_dict['error']['total_cost_error'] = error
            return 0

        except Exception as error:
            traceback.print_exc()
            self.input_dict['error']['Manager'] = error
            return 1  # module did not run successfully<|MERGE_RESOLUTION|>--- conflicted
+++ resolved
@@ -93,16 +93,6 @@
                 road_cost.loc[index, 'Cost USD'] = other['Cost USD'] - amount_shorter_than_input_construction_time * 55500
                 self.output_dict['total_road_cost'] = road_cost
 
-<<<<<<< HEAD
-            total_costs = self.output_dict['total_collection_cost']
-            total_costs = total_costs.append(self.output_dict['total_road_cost'], sort=False)
-            total_costs = total_costs.append(self.output_dict['total_transdist_cost'], sort=False)
-            total_costs = total_costs.append(self.output_dict['total_substation_cost'], sort=False)
-            total_costs = total_costs.append(self.output_dict['total_foundation_cost'], sort=False)
-            total_costs = total_costs.append(self.output_dict['total_erection_cost'], sort=False)
-            total_costs = total_costs.append(self.output_dict['total_development_cost'], sort=False)
-
-=======
             total_costs = pd.concat( (self.output_dict['total_collection_cost'],
                                       self.output_dict['total_road_cost'],
                                       self.output_dict['total_transdist_cost'],
@@ -113,9 +103,6 @@
                                       ) )
             self.input_dict['project_value_usd'] = float(total_costs['Cost USD'].sum())
             self.input_dict['foundation_cost_usd'] = self.output_dict['total_foundation_cost']['Cost USD'].sum()
->>>>>>> ab20fedf
-
-
             self.output_dict['erection_cost'] = erection_cost_output_dict
 
             try:
