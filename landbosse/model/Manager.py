--- conflicted
+++ resolved
@@ -74,8 +74,7 @@
                 project_name=project_name
             )
             erection_cost.run_module()
-<<<<<<< HEAD
-=======
+
             self.output_dict['erection_cost'] = erection_cost_output_dict
 
 
@@ -100,7 +99,7 @@
             total_costs = total_costs.append(self.output_dict['total_foundation_cost'], sort=False)
             total_costs = total_costs.append(self.output_dict['total_erection_cost'], sort=False)
             total_costs = total_costs.append(self.output_dict['total_development_cost'], sort=False)
->>>>>>> be295f69
+
 
 
             self.output_dict['erection_cost'] = erection_cost_output_dict
