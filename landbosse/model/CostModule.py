--- conflicted
+++ resolved
@@ -64,12 +64,8 @@
         for _dict in result:
             _dict['turbine_rating_MW'] = turbine_rating_MW
             _dict['num_turbines'] = num_turbines
-<<<<<<< HEAD
             _dict['rotor_diameter_m'] = rotor_diameter_m
-            _dict['project_id'] = project_id
-=======
-            _dict['project_id_with_serial'] = project_id
->>>>>>> ebc42efe
+            _dict['project_id_with_serial'] = self.project_name
             _dict['module'] = module
 
             if total_or_turbine:  # If raw_cost is the total cost
