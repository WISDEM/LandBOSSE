import pandas as pd
import numpy as np
import math
from .WeatherDelay import WeatherDelay as WD
import traceback
from .CostModule import CostModule


class SitePreparationCost(CostModule):
    """
    **SitePreparationCost.py**

    - Created by Annika Eberle and Owen Roberts on Apr. 3, 2018

    - Refactored by Parangat Bhaskar and Alicia Key on Jun 3, 2019



    **Calculates cost of constructing roads for land-based wind projects:**

    - Get terrain complexity

    - Get turbine spacing

    - Get road width

    - Get number of turbines

    - Get turbine rating

    - Get duration of construction*  #todo: add to process diagram

    - Get road length

    - Get weather data

    - Get road thickness

    - Calculate volume of road based on road thickness, road width, and road length

    - Calculate road labor and equipment costs by operation and type using RSMeans data

    - Calculate man hours and equipment hours for compaction of soil based on road length, road thickness, soil type, road width, and equipment size

    - Calculate man hours and equipment hours for mass material movement based on land cover, terrain complexity, and road length

    - Calculate man hours and equipment hours for rock placement based on equipment size, distance to quarry, and volume of road

    - Calculate man hours and equipment hours for compaction of rock based on road length, road thickness, and rock type

    - Calculate man hours and equipment hours for final grading based on road length

    - Calculate quantity of materials based on volume of materials

    - Calculate material costs by type

    - Calculate material costs using quantity of materials by material type and material prices by material type

    - Sum road costs over all operations and material types to get total costs by type of cost (e.g., material vs. equipment)

    - Return total road costs by type of cost


    **Keys in the input dictionary are the following:**

    - road_length

    - road_width

    - road_thickness

    - crane_width

    - num_access_roads  #TODO: Add to excel inputs sheet

    - num_turbines

    - rsmeans (dataframe)

    - duration_construction

    - wind_delays

    - wind_delay_time

    - material_price (dataframe)

    - rsmeans_per_diem

    - rotor_diameter_m

    - turbine_spacing_rotor_diameters


    **Keys in the output dictionary are the following:**

    - road_length_m

    - road_volume_m3

    - depth_to_subgrade_m

    - crane_path_widthm

    - road_thickess_m

    - road_width_m

    - road_width_m

    - material_volume_cubic_yards

    - road_construction_time

    - topsoil_volume

    - embankment_volume_crane

    - embankment_volume_road

    - rough_grading_area

    - material_needs (dataframe)

    - operation_data (dataframe)

    - total_road_cost



    """


    def __init__(self, input_dict, output_dict, project_name):
        """
        Parameters
        ----------
        input_dict : dict
            The input dictionary with key value pairs described in the
            class documentation

        output_dict : dict
            The output dictionary with key value pairs as found on the
            output documentation.
        """

        self.input_dict = input_dict
        self.output_dict = output_dict
        self.project_name = project_name

        #Road quality and fraction of roads that are
        self.fraction_new_roads = self.input_dict['fraction_new_roads']
        self.road_quality  = self.input_dict['road_quality']

        # Conversion factors. Making this data private (hidden from outside of this class):
        self._meters_per_foot = 0.3
        self._meters_per_inch = 0.025
        self._cubic_yards_per_cubic_meter = 1.30795
        self._square_feet_per_square_meter = 10.7639

        # cubic meters for crane pad and maintenance ring for each turbine
        # (from old BOS model - AI - Access Roads & Site Imp. tab cell J33)
        self._crane_pad_volume = 125

        # conversion factor for converting packed cubic yards to loose cubic yards
        # material volume is about 1.4 times greater than road volume due to compaction
        self._yards_loose_per_yards_packed = 1.39

        # calculated road properties
        self._lift_depth_m = 0.2

    def calculate_road_properties(self, road_properties_input, road_properties_output):
        """
        Calculates the volume of road materials need based on length, width, and thickness of roads

        Parameters
        ----------

        int num_turbines
            number of turbines in wind farm

        unitless turbine_spacing_rotor_diameters
            Immediate spacing between two turbines as a function of rotor diameter

        int rotor_diameter_m
            Rotor diameter

        float crane_width
            Crane width in meters

        float road_thickness
            Road thickness in inches

        float road_width_ft
            Road width in feet



        Returns
        ----------

        road_length_m
            Calculated road length (in m)

        road_volume_m3
            Calculated road volume (in m^3)

        material_volume_cubic_yards
            Material volume required (in cubic yards) based on road volume


        """

        if road_properties_input['road_distributed_wind'] == True or road_properties_input['turbine_rating_MW'] < 0.1:
            road_properties_output['road_volume'] = road_properties_input['road_length_adder_m'] * \
                                                    (road_properties_input['road_width_ft'] * self._meters_per_foot) * \
                                                    (road_properties_input[
                                                         'road_thickness'] * self._meters_per_inch)  # units of cubic meters
        else:
            road_properties_output['road_length_m'] = ((road_properties_input['num_turbines'] - 1) *
                                                       road_properties_input['turbine_spacing_rotor_diameters'] *
                                                       road_properties_input['rotor_diameter_m']) + \
                                                      road_properties_input['road_length_adder_m']
            road_properties_output['road_width_m'] = road_properties_input['road_width_ft'] * self._meters_per_foot
            road_properties_output['road_volume'] = road_properties_output['road_length_m'] * \
                                                    (road_properties_input['road_width_ft'] * self._meters_per_foot) * \
                                                    (road_properties_input[
                                                         'road_thickness'] * self._meters_per_inch)  # units of cubic meters


        road_properties_output['road_volume_m3'] = road_properties_output['road_volume'] + self._crane_pad_volume * \
                                                   road_properties_input['num_turbines']  # in cubic meters

        road_properties_output['depth_to_subgrade_m'] = 0.1

        road_properties_output['crane_path_width_m'] = road_properties_input['crane_width'] + 1.5

        # todo: replace with actual crane path width from erection module
        road_properties_output['road_thickness_m'] = (road_properties_input['road_thickness'] * self._meters_per_inch)
        road_properties_output['road_width_m'] = road_properties_input['road_width_ft'] * self._meters_per_foot
        road_properties_output['material_volume_cubic_yards'] = (road_properties_output['road_volume_m3'] * self._cubic_yards_per_cubic_meter * self._yards_loose_per_yards_packed)  # todo: output_dict material volume

        return road_properties_output

    def estimate_construction_time(self, estimate_construction_time_input, estimate_construction_time_output):
        """
        Estimates construction time of roads for entire project.

        Parameters
        ----------
        float crane_path_width_m
            Width of crane path (in m)

        float road_length_m
            Road length (in m)

        float depth_to_subgrade_m
            Depth to subgarde (in m)

        float road_volume
            Road volume (in m^3)

        float road_thickness_m
            Road thickness (in m)



        Returns
        ----------

        pd.DataFrame operation_data
            Dataframe which conatains following outputs:

            -  Number of days required for construction

            - Number of crews required to complete roads construction in specified construction time

            - Cost of labor and equipment rental prior to weather delays

        """
        throughput_operations = estimate_construction_time_input['rsmeans']

        #TODO: Figure out where 'construct_duration' gets read in.
        estimate_construction_time_output['road_construction_time'] = estimate_construction_time_input[
                                                                          'construct_duration'] * 1 / 5  # assumes road construction occurs for 1/5 of project time

        # Main switch between small DW wind and (utility scale + distributed wind)
        # select operations for roads module that have data
        if estimate_construction_time_input['turbine_rating_MW'] >= 0.1:
            operation_data = throughput_operations.where(throughput_operations['Module'] == 'Roads').dropna(thresh=4)
        else:
            operation_data = throughput_operations.where(throughput_operations['Module'] == 'Small DW Roads').dropna(
                thresh=4)
            operation_data = operation_data.dropna(subset=['Units'])

        # create list of unique material units for operations
        list_units = operation_data['Units'].unique()

        if estimate_construction_time_input['road_distributed_wind'] == True and estimate_construction_time_input[
            'turbine_rating_MW'] >= 0.1:
            estimate_construction_time_output['topsoil_volume'] = estimate_construction_time_input[
                                                                      'site_prep_area_m2'] * (
                                                                  estimate_construction_time_output[
                                                                      'depth_to_subgrade_m']) * self._cubic_yards_per_cubic_meter  # units: cubic yards
            estimate_construction_time_output['embankment_volume_crane'] = estimate_construction_time_output[
                'topsoil_volume']  # units: cubic yards
            estimate_construction_time_output['embankment_volume_road'] = estimate_construction_time_output[
                'topsoil_volume']  # units: cubic yards
            estimate_construction_time_output['rough_grading_area'] = (estimate_construction_time_input[
                                                                           'site_prep_area_m2'] * 10.76391) / 100000  # where 10.76391 sq ft = 1 sq m

        elif estimate_construction_time_input['road_distributed_wind'] == True and estimate_construction_time_input[
            'turbine_rating_MW'] < 0.1:
            estimate_construction_time_output['topsoil_volume'] = estimate_construction_time_input[
                                                                      'road_length_adder_m'] * (
                                                                              estimate_construction_time_input[
                                                                                  'road_width_ft'] * 0.3048) * (
                                                                              estimate_construction_time_input[
                                                                                  'road_thickness'] * 0.0254) * 1.308  # Units: CY (where 1 m3 = 1.308 CY)

        else:
            estimate_construction_time_output['topsoil_volume'] = (estimate_construction_time_output[
                'crane_path_width_m']) * estimate_construction_time_output['road_length_m'] * (
                                                                  estimate_construction_time_output[
                                                                      'depth_to_subgrade_m']) * self._cubic_yards_per_cubic_meter  # units: cubic yards
            estimate_construction_time_output['embankment_volume_crane'] = (estimate_construction_time_output[
                'crane_path_width_m']) * estimate_construction_time_output['road_length_m'] * (
                                                                           estimate_construction_time_output[
                                                                               'depth_to_subgrade_m']) * self._cubic_yards_per_cubic_meter  # units: cubic yards
            estimate_construction_time_output['embankment_volume_road'] = estimate_construction_time_output[
                                                                              'road_volume'] * self._cubic_yards_per_cubic_meter * math.ceil(
                estimate_construction_time_output['road_thickness_m'] / self._lift_depth_m)  # units: cubic yards road
            estimate_construction_time_output['rough_grading_area'] = estimate_construction_time_output[
                                                                          'road_length_m'] * \
                                                                      estimate_construction_time_output[
                                                                          'road_width_m'] * \
                                                                      self._square_feet_per_square_meter * \
                                                                      math.ceil(estimate_construction_time_output[
                                                                                    'road_thickness_m'] / self._lift_depth_m) / 100000  # Units: Each (100,000 square feet)

        if estimate_construction_time_input['turbine_rating_MW'] >= 0.1:
            material_quantity_dict = {'cubic yard': estimate_construction_time_output['topsoil_volume'],
                                      'embankment cubic yards crane': estimate_construction_time_output[
                                          'embankment_volume_crane'],
                                      'embankment cubic yards road': estimate_construction_time_output[
                                          'embankment_volume_road'],
                                      'loose cubic yard': estimate_construction_time_output[
                                          'material_volume_cubic_yards'],
                                      'Each (100000 square feet)': estimate_construction_time_output[
                                          'rough_grading_area']}
        else:  # small DW
            material_quantity_dict = {'cubic yard': estimate_construction_time_output['topsoil_volume'],
                                      'embankment cubic yards crane': estimate_construction_time_output[
                                          'topsoil_volume'],
                                      'loose cubic yard': estimate_construction_time_output['topsoil_volume'],
                                      'embankment cubic yards road': estimate_construction_time_output['topsoil_volume']
                                      }

        material_needs = pd.DataFrame(columns=['Units', 'Quantity of material'])
        for unit in list_units:
            unit_quantity = pd.DataFrame([[unit, material_quantity_dict[unit]]],
                                         columns=['Units', 'Quantity of material'])
            material_needs = material_needs.append(unit_quantity)

        estimate_construction_time_output['material_needs'] = material_needs

        # join material needs with operational data to compute costs
        operation_data = pd.merge(operation_data, material_needs, on=['Units']).dropna(thresh=3)
        operation_data = operation_data.where((operation_data['Daily output']).isnull() == False).dropna(thresh=4)

        # calculate operational parameters and estimate costs without weather delays
        operation_data['Number of days'] = operation_data['Quantity of material'] / operation_data['Daily output']
        operation_data['Number of crews'] = np.ceil((operation_data['Number of days'] / 30) / estimate_construction_time_output['road_construction_time'])
        operation_data['Cost USD without weather delays'] = operation_data['Quantity of material'] * operation_data['Rate USD per unit']

        # if more than one crew needed to complete within construction duration then assume that all construction happens
        # within that window and use that time frame for weather delays; if not, use the number of days calculated
        operation_data['time_construct_bool'] = operation_data['Number of days'] > estimate_construction_time_output['road_construction_time'] * 30
        boolean_dictionary = {True: estimate_construction_time_output['road_construction_time'] * 30, False: np.NAN}
        operation_data['time_construct_bool'] = operation_data['time_construct_bool'].map(boolean_dictionary)
        operation_data['Time construct days'] = operation_data[['time_construct_bool', 'Number of days']].min(axis=1)
        num_days = operation_data['Time construct days'].max()

        # pull out management data
        if estimate_construction_time_input['turbine_rating_MW'] >= 0.1:
            crew_cost = self.input_dict['crew_cost']
            crew = self.input_dict['crew'][self.input_dict['crew']['Crew type ID'].str.contains('M0')]
            management_crew = pd.merge(crew_cost, crew, on=['Labor type ID'])
            management_crew = management_crew.assign(per_diem_total=
                                                     management_crew['Per diem USD per day'] *
                                                     management_crew['Number of workers'] *
                                                     num_days)
            management_crew = management_crew.assign(hourly_costs_total=
                                                     management_crew['Hourly rate USD per hour'] *
                                                     self.input_dict['hour_day'][self.input_dict['time_construct']] *
                                                     num_days)
            management_crew = management_crew.assign(total_crew_cost_before_wind_delay=
                                                     management_crew['per_diem_total'] +
                                                     management_crew['hourly_costs_total'])
            self.output_dict['management_crew'] = management_crew

            self.output_dict['managament_crew_cost_before_wind_delay'] = management_crew[
                                                     'total_crew_cost_before_wind_delay'].sum()

        estimate_construction_time_output['operation_data'] = operation_data

        return operation_data

    def calculate_weather_delay(self, weather_delay_input_data, weather_delay_output_data):
        """
        Calculates wind delay for roads.

        """

        # construct WeatherDelay module
        WD(weather_delay_input_data, weather_delay_output_data)

        # compute weather delay
        wind_delay = pd.DataFrame(weather_delay_output_data['wind_delays'])

        # if greater than 4 hour delay, then shut down for full day (10 hours)
        wind_delay[(wind_delay > 4)] = 10
        weather_delay_output_data['wind_delay_time'] = float(wind_delay.sum())

        return weather_delay_output_data


    def new_and_existing_total_road_cost(self, new_road_cost_by_type):
        """
        Calculates total road cost, with contribution from new and existing roads. Refer to eq. 3.3.10 in Technical Report.

        Returns
        -------
        float new_and_existing_total_road_cost_USD_df
            Sum total cost in USD of new and existing roads.
        """

        f_new = self.fraction_new_roads    #fraction of new roads that will be built (default assumes 33% new). TODO: Change to user input.
        r_q = self.road_quality    #is a non-dimensional representation of road quality. Default assumes 0.6, which is representative of average road conditions. TODO: Change to user input.
        cost_existing_roads = 0.5 * new_road_cost_by_type      #cost of installing existing roads for the entire project. We currently assume default case to equal 50 % of cost of building new roads.
        new_and_existing_total_road_cost = (f_new * new_road_cost_by_type) + ((1-f_new) * r_q * cost_existing_roads)
        return new_and_existing_total_road_cost


    def calculate_costs(self, calculate_cost_input_dict, calculate_cost_output_dict):
        """
        Function to calculate total labor, equipment, material, mobilization, and anyother associated costs after
        factoring in weather delays.


        Parameters
        ----------
        pd.Dataframe RSMeans
            Dataframe containing labor and equipment rental costs

        pd.DataFrame operation_data
            DataFrame containing estimates for total roads construction time and cost


        Returns
        ----------

        pd.DataFrame total_road_cost
            Dataframe containing following calculated outputs (after weather delay considerations):

            - Total labor cost

            - Totoal material cost

            - Total equipment rental cost

            - Total mobilization cost

            - Any other related costs


        """
        rsmeans = calculate_cost_input_dict['rsmeans']

        material_name = rsmeans['Material type ID'].where(rsmeans['Module'] == 'Roads').dropna().unique()

        material_vol = pd.DataFrame(
            [[material_name[0], calculate_cost_output_dict['material_volume_cubic_yards'], 'Loose cubic yard']],
            columns=['Material type ID', 'Quantity of material', 'Units'])

        material_data = pd.merge(material_vol, calculate_cost_input_dict['material_price'], on=['Material type ID'])
        material_data['Cost USD'] = material_data['Quantity of material'] * pd.to_numeric(
            material_data['Material price USD per unit'])

        #New roads material cost:
        material_cost_of_new_roads = material_data['Quantity of material'].iloc[0] * pd.to_numeric(material_data['Material price USD per unit'].iloc[0])

        # New + old roads material cost:
        if calculate_cost_input_dict['turbine_rating_MW'] >= 0.1:
            material_cost_of_old_and_new_roads = self.new_and_existing_total_road_cost(material_cost_of_new_roads)
            material_costs = pd.DataFrame(
                [['Materials', float(material_cost_of_old_and_new_roads), 'Roads']],
                columns=['Type of cost', 'Cost USD', 'Phase of construction'])
        else:
            material_cost_of_old_and_new_roads = material_cost_of_new_roads
            material_costs = pd.DataFrame(
                [['Materials', float(material_cost_of_old_and_new_roads), 'Small DW Roads']],
                columns=['Type of cost', 'Cost USD', 'Phase of construction'])



        operation_data = self.estimate_construction_time(calculate_cost_input_dict, calculate_cost_output_dict)

        wind_delay_fraction = (calculate_cost_output_dict['wind_delay_time'] / calculate_cost_input_dict[
            'operational_hrs_per_day']) / operation_data['Time construct days'].max(skipna=True)
        # check if wind_delay_fraction is greater than 1, which would mean weather delays are longer than they can possibily be for the input data
        if wind_delay_fraction > 1:
            raise ValueError('{}: Error: Wind delay greater than 100%'.format(type(self).__name__))
        calculate_cost_output_dict['wind_multiplier'] = 1 / (
                    1 - wind_delay_fraction)

        per_diem = operation_data['Number of workers'] * operation_data['Number of crews'] * (operation_data['Time construct days'] + np.ceil(operation_data['Time construct days'] / 7)) * calculate_cost_input_dict['rsmeans_per_diem']
        labor_per_diem = per_diem.dropna()
        # calculate_cost_output_dict['Total per diem (USD)'] = per_diem.sum()
        labor_equip_data = pd.merge(operation_data[['Operation ID', 'Units', 'Quantity of material']], rsmeans, on=['Units', 'Operation ID'])
        # Calculating labor costs:
        if calculate_cost_input_dict['turbine_rating_MW'] >= 0.1:
            labor_equip_data['Calculated per diem'] = per_diem
            labor_data = labor_equip_data[labor_equip_data['Type of cost'] == 'Labor'].copy()
        else:
            labor_equip_data['Calculated per diem'] = 0
            # labor_data = labor_equip_data[labor_equip_data['Type of cost'] == 'Labor'].copy()
            labor_data = labor_equip_data[labor_equip_data['Module'] == 'Small DW Roads'].copy()

        quantity_material = material_data['Quantity of material']
        labor_usd_per_unit = labor_data['Rate USD per unit']
        overtime_multiplier = calculate_cost_input_dict['overtime_multiplier']
        wind_multiplier = calculate_cost_output_dict['wind_multiplier']

        labor_data['Cost USD'] = ((labor_data['Quantity of material'] *
                                   labor_data['Rate USD per unit'] *
                                   calculate_cost_input_dict['overtime_multiplier']) +
                                  labor_per_diem
                                  ) * calculate_cost_output_dict['wind_multiplier']

        if calculate_cost_input_dict['road_distributed_wind'] and \
                calculate_cost_input_dict['turbine_rating_MW'] >= 0.1:

            labor_for_new_roads_cost_usd = (labor_data['Cost USD'].sum()) + \
                                           calculate_cost_output_dict['managament_crew_cost_before_wind_delay']

            labor_for_new_and_old_roads_cost_usd = self.new_and_existing_total_road_cost(labor_for_new_roads_cost_usd)
            labor_costs = pd.DataFrame([['Labor', float(labor_for_new_and_old_roads_cost_usd), 'Roads']],
                                       columns=['Type of cost', 'Cost USD', 'Phase of construction'])

        elif calculate_cost_input_dict['road_distributed_wind'] and \
                calculate_cost_input_dict['turbine_rating_MW'] < 0.1:  # small DW

            labor_for_new_roads_cost_usd = (labor_data['Cost USD'].sum())
            labor_for_new_and_old_roads_cost_usd = self.new_and_existing_total_road_cost(labor_for_new_roads_cost_usd)

            labor_costs = pd.DataFrame([['Labor', float(labor_for_new_and_old_roads_cost_usd), 'Small DW Roads']],
                                       columns=['Type of cost', 'Cost USD', 'Phase of construction'])

        else:
            labor_for_new_roads_cost_usd = labor_data['Cost USD'].sum() + \
                                           calculate_cost_output_dict['managament_crew_cost_before_wind_delay']

            labor_for_new_and_old_roads_cost_usd = self.new_and_existing_total_road_cost(labor_for_new_roads_cost_usd)

            labor_costs = pd.DataFrame([['Labor',
                                         float(labor_for_new_and_old_roads_cost_usd),
                                         'Roads']],

                                       columns=['Type of cost',
                                                'Cost USD',
                                                'Phase of construction'])

        # Filter out equipment costs from rsmeans tab:
        if calculate_cost_input_dict['turbine_rating_MW'] >= 0.1:
            equipment_data = labor_equip_data[labor_equip_data['Type of cost'] == 'Equipment rental'].copy()
        else:
            equipment_data = labor_equip_data[labor_equip_data['Module'] == 'Small DW Roads'].copy()
            equipment_data = equipment_data[equipment_data['Type of cost'] == 'Equipment rental'].copy()

        equipment_data['Cost USD'] = (equipment_data['Quantity of material'] * equipment_data['Rate USD per unit']) * \
                                     calculate_cost_output_dict['wind_multiplier']

        # if rental cost is < half day minimum:
        if equipment_data['Cost USD'].sum() < 460:
            equip_for_new_roads_cost_usd = 460
        else:
            equip_for_new_roads_cost_usd = equipment_data['Cost USD'].sum()

        if calculate_cost_input_dict['turbine_rating_MW'] >= 0.1:
            equip_for_new_and_old_roads_cost_usd = self.new_and_existing_total_road_cost(equip_for_new_roads_cost_usd)
            equipment_costs = pd.DataFrame([['Equipment rental', float(equip_for_new_and_old_roads_cost_usd), 'Roads']],
                columns=['Type of cost', 'Cost USD', 'Phase of construction'])
        else:
            equip_for_new_and_old_roads_cost_usd = self.new_and_existing_total_road_cost(equip_for_new_roads_cost_usd)
            equipment_costs = pd.DataFrame([['Equipment rental', float(equip_for_new_and_old_roads_cost_usd), 'Small DW Roads']],
                                           columns=['Type of cost', 'Cost USD', 'Phase of construction'])

        # add costs for other operations not included in process data for utility mode (e.g., fencing, access roads)
        if calculate_cost_input_dict['turbine_rating_MW'] > 0.1:
            num_turbines = calculate_cost_input_dict['num_turbines']
            rotor_diameter_m = calculate_cost_input_dict['rotor_diameter_m']
            construct_duration = calculate_cost_input_dict['construct_duration']
            num_access_roads = calculate_cost_input_dict['num_access_roads']

            cost_new_roads_adder = (
                        (float(num_turbines) * 17639) + (float(num_turbines) * float(rotor_diameter_m) * 24.8) + (
                            float(construct_duration) * 55500) + float(num_access_roads) * 3800)
            cost_adder = self.new_and_existing_total_road_cost(cost_new_roads_adder)
            additional_costs = pd.DataFrame([['Other', float(cost_adder), 'Roads']],
                                            columns=['Type of cost', 'Cost USD', 'Phase of construction'])

        else:  # No 'Other' cost in distributed wind mode:
            cost_new_roads_adder = 0
            cost_adder = self.new_and_existing_total_road_cost(cost_new_roads_adder)
            additional_costs = pd.DataFrame([['Other', float(cost_adder), 'Small DW Roads']],
                                            columns=['Type of cost', 'Cost USD', 'Phase of construction'])



        # Create empty road cost (showing cost breakdown by type) dataframe:
        road_cost = pd.DataFrame(columns=['Type of cost', 'Cost USD', 'Phase of construction'])
<<<<<<< HEAD
=======


        #Filter out equipment costs from rsmeans tab:
        equipment_data = labor_equip_data[labor_equip_data['Type of cost'] == 'Equipment rental'].copy()
        equipment_data['Cost USD'] = (equipment_data['Quantity of material'] * equipment_data['Rate USD per unit']) * calculate_cost_output_dict['wind_multiplier']     #TODO: Annika can you confirm if this is correct.

        equip_for_new_roads_cost_usd = equipment_data['Cost USD'].sum()
        equip_for_new_and_old_roads_cost_usd = self.new_and_existing_total_road_cost(equip_for_new_roads_cost_usd)
        equipment_costs = pd.DataFrame([['Equipment rental', float(equip_for_new_and_old_roads_cost_usd), 'Roads']],
            columns=['Type of cost', 'Cost USD', 'Phase of construction'])

        # add costs for other operations not included in process data (e.g., fencing, access roads)
        #
        # Assume the following things to compute the cost adder:
        #
        # The crews only work 6 days per week, so a number of days equal to the
        # number of weeks worked is added to convert working days to calendar
        # days.
        #
        # All crews work concurrently, so the total site preparation time is the
        # the max of "Time construct days"

        max_time_construct_days = operation_data['Time construct days'].max()
        num_turbines = float(calculate_cost_input_dict['num_turbines'])
        rotor_diameter_m = float(calculate_cost_input_dict['rotor_diameter_m'])
        num_access_roads = float(calculate_cost_input_dict['num_access_roads'])
        calendar_construct_days = (max_time_construct_days + np.ceil(
            max_time_construct_days / 6))  # assumes working only 6 days per week
        siteprep_construction_months = calendar_construct_days / 30.0
        cost_new_roads_adder = \
            num_turbines * 17639 + num_turbines * rotor_diameter_m * 24.8 + calculate_cost_input_dict['construct_duration'] * 55500 \
            + num_access_roads * 3800
        cost_adder = self.new_and_existing_total_road_cost(cost_new_roads_adder)
        additional_costs = pd.DataFrame([['Other', cost_adder, 'Roads']],
                                        columns=['Type of cost', 'Cost USD', 'Phase of construction'])

>>>>>>> 4c75be2a
        road_cost = road_cost.append(material_costs)
        road_cost = road_cost.append(equipment_costs)
        road_cost = road_cost.append(labor_costs)
        road_cost = road_cost.append(additional_costs)

        # set mobilization cost equal to 5% of total road cost for utility scale model and function of
        # of turbine size for distributed wind:
        if calculate_cost_input_dict['num_turbines'] > 10:
            mobilization_costs_new_roads = road_cost["Cost USD"].sum() * 0.05
            mobilization_costs_new_plus_old_roads = self.new_and_existing_total_road_cost(mobilization_costs_new_roads)
            mobilization_costs = pd.DataFrame([['Mobilization', mobilization_costs_new_plus_old_roads, 'Roads']],
                                              columns=['Type of cost', 'Cost USD', 'Phase of construction'])
        else:
            mobilization_costs_new_roads = road_cost["Cost USD"].sum() * \
                                           self.mobilization_cost(calculate_cost_input_dict['turbine_rating_MW'])
            mobilization_costs_new_plus_old_roads = self.new_and_existing_total_road_cost(mobilization_costs_new_roads)

            if calculate_cost_input_dict['turbine_rating_MW'] >= 0.1:
                mobilization_costs = pd.DataFrame([['Mobilization', mobilization_costs_new_plus_old_roads, 'Roads']],
                                                  columns=['Type of cost', 'Cost USD', 'Phase of construction'])
            else:
                mobilization_costs = pd.DataFrame([['Mobilization', mobilization_costs_new_plus_old_roads, 'Small DW Roads']],
                                                  columns=['Type of cost', 'Cost USD', 'Phase of construction'])


        road_cost = road_cost.append(mobilization_costs)
        total_road_cost = road_cost
        calculate_cost_output_dict['total_road_cost'] = total_road_cost
        calculate_cost_output_dict['siteprep_construction_months'] = siteprep_construction_months
        return total_road_cost


    def outputs_for_detailed_tab(self, input_dict, output_dict):
        """
        Creates a list of dictionaries which can be used on their own or
        used to make a dataframe.


        Returns
        -------
        list(dict)
            A list of dicts, with each dict representing a row of the data.
        """
        result = []
        module = type(self).__name__

        # Note that some values are cast with float() so that XlsxWriter
        # (the library depended on by XlsxGenerator) can output them as
        # numbers. XlsxWriter, interestingly, cannot handle np.float32()
        # types.

        result.append({
            'unit': 'm^3',
            'type': 'variable',
            'variable_df_key_col_name': 'Total road volume',
            'value': float(self.output_dict['road_volume_m3'])
        })

        result.append({
            'unit': 'm',
            'type': 'variable',
            'variable_df_key_col_name': 'Depth to subgrade',
            'value': self.output_dict['depth_to_subgrade_m']
        })

        result.append({
            'unit': 'ft',
            'type': 'variable',
            'variable_df_key_col_name': 'Crane path width',
            'value': self.output_dict['crane_path_width_m']     #TODO: Rename variable to: crane_path_width_ft
        })

        if not input_dict['road_distributed_wind']:
            result.append({
                'unit': 'm',
                'type': 'variable',
                'variable_df_key_col_name': 'Road length',
                'value': float(self.output_dict['road_length_m'])
            })

        result.append({
            'unit': 'm',
            'type': 'variable',
            'variable_df_key_col_name': 'Road width',
            'value': self.output_dict['road_width_m']
        })

        result.append({
            'unit': 'm',
            'type': 'variable',
            'variable_df_key_col_name': 'Road width',
            'value': self.output_dict['road_width_m']
        })

        result.append({
            'unit': 'm',
            'type': 'variable',
            'variable_df_key_col_name': 'Road thickness',
            'value': self.output_dict['road_thickness_m']
        })



        result.append({
            'unit': 'cubic yards',
            'type': 'variable',
            'variable_df_key_col_name': 'Material volume',
            'value': float(self.output_dict['material_volume_cubic_yards'])
        })

        result.append({
            'unit': 'cubic yards',
            'type': 'variable',
            'variable_df_key_col_name': 'Topsoil volume',
            'value': float(self.output_dict['topsoil_volume'])
        })

        if input_dict['turbine_rating_MW'] >= 0.1:
            result.append({
                'unit': 'cubic yards',
                'type': 'variable',
                'variable_df_key_col_name': 'Embankment volume crane',
                'value': float(self.output_dict['embankment_volume_crane'])
            })

            result.append({
                'unit': 'cubic yards',
                'type': 'variable',
                'variable_df_key_col_name': 'Embankment volume road',
                'value': float(self.output_dict['embankment_volume_road'])
            })

            result.append({
                'unit': 'ft^2',
                'type': 'variable',
                'variable_df_key_col_name': 'Rough grading area',
                'value': float(self.output_dict['rough_grading_area'])
            })

        for row in self.output_dict['total_road_cost'].itertuples():
            dashed_row = '{} <--> {} <--> {}'.format(row[1], row[3], math.ceil(row[2]))
            result.append({
                'unit': '',
                'type': 'dataframe',
                'variable_df_key_col_name': 'Type of Cost <--> Phase of Construction <--> Cost in USD ',
                'value': dashed_row,
                'last_number': row[2]
            })



        for _dict in result:
            _dict['project_id_with_serial'] = self.project_name
            _dict['module'] = module

        self.output_dict['roads_cost_csv'] = result
        return result


    def outputs_for_module_type_operation(self, input_dict, output_dict):
        """
        Outputs dictionaries that are rows for the
        costs_by_module_type_operation

        Returns
        -------
        list
            List of dicts, with each dict representing a row for
            the output.
        """
        result = []
        module = type(self).__name__
        num_turbines = self.input_dict['num_turbines']

        costs_by_module_type_operation = output_dict['total_road_cost']
        for _, row in costs_by_module_type_operation.iterrows():
            _dict = dict()
            row = row.to_dict()
            _dict['operation_id'] = row['Phase of construction']
            _dict['type_of_cost'] = row['Type of cost']
            _dict['cost'] = row['Cost USD']
            result.append(_dict)

        for _dict in result:
            _dict['project_id_with_serial'] = self.project_name
            _dict['module'] = module
            _dict['total_or_turbine'] = 'total'
            _dict['num_turbines'] = num_turbines

        output_dict['roads_cost_module_type_operation'] = result
        return result

    def run_module(self):
        """
        Runs the SitePreparation module and populates the IO dictionaries with calculated values.

        """
        try:
            self.calculate_road_properties(self.input_dict, self.output_dict)
            operation_data = self.estimate_construction_time(self.input_dict, self.output_dict)

            # pull only global inputs for weather delay from input_dict
            weather_data_keys = ('wind_shear_exponent',
                                 'weather_window')

            # specify roads-specific weather delay inputs
            self.weather_input_dict = dict([(i, self.input_dict[i]) for i in self.input_dict if i in set(weather_data_keys)])
            self.weather_input_dict['start_delay_hours'] = 0  # assume zero start for when road construction begins (start at beginning of construction time)
            self.weather_input_dict[
                'critical_wind_speed_m_per_s'] = self.input_dict['critical_speed_non_erection_wind_delays_m_per_s']
            self.weather_input_dict[
                'wind_height_of_interest_m'] = self.input_dict['critical_height_non_erection_wind_delays_m']

            # compute and specify weather delay mission time for roads
            duration_construction = operation_data['Time construct days'].max(skipna=True)
            operational_hrs_per_day = self.input_dict['hour_day'][self.input_dict['time_construct']]
            mission_time_hrs = duration_construction * operational_hrs_per_day
            self.weather_input_dict['mission_time_hours'] = mission_time_hrs

            self.calculate_weather_delay(self.weather_input_dict, self.output_dict)
            self.calculate_costs(self.input_dict, self.output_dict)
            self.outputs_for_detailed_tab(self.input_dict, self.output_dict)
            # self.outputs_for_module_type_operation(self.input_dict, self.output_dict)
            self.output_dict['siteprep_module_type_operation'] = self.outputs_for_costs_by_module_type_operation(
                input_df=self.output_dict['total_road_cost'],
                project_id=self.project_name,
                total_or_turbine=True
            )
            return 0, 0  # module ran successfully
        except Exception as error:
            traceback.print_exc()
            print(f"Fail {self.project_name} SitePreparationCost")
            return 1, error  # module did not run successfully<|MERGE_RESOLUTION|>--- conflicted
+++ resolved
@@ -620,9 +620,6 @@
 
         # Create empty road cost (showing cost breakdown by type) dataframe:
         road_cost = pd.DataFrame(columns=['Type of cost', 'Cost USD', 'Phase of construction'])
-<<<<<<< HEAD
-=======
-
 
         #Filter out equipment costs from rsmeans tab:
         equipment_data = labor_equip_data[labor_equip_data['Type of cost'] == 'Equipment rental'].copy()
@@ -658,7 +655,6 @@
         additional_costs = pd.DataFrame([['Other', cost_adder, 'Roads']],
                                         columns=['Type of cost', 'Cost USD', 'Phase of construction'])
 
->>>>>>> 4c75be2a
         road_cost = road_cost.append(material_costs)
         road_cost = road_cost.append(equipment_costs)
         road_cost = road_cost.append(labor_costs)
